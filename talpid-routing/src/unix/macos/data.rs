--- conflicted
+++ resolved
@@ -679,12 +679,8 @@
 bitflags::bitflags! {
     /// Types of routing messages
     /// See https://www.manpagez.com/man/4/route/.
-<<<<<<< HEAD
     #[derive(Debug)]
-    pub struct MessageType: u8 {
-=======
     pub struct MessageType: i32 {
->>>>>>> f6106bb1
         /// Add Route
         const RTM_ADD         = libc::RTM_ADD;
         /// Delete Route
