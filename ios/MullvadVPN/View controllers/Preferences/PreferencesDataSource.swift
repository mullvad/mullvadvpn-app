//
//  PreferencesDataSource.swift
//  MullvadVPN
//
//  Created by pronebird on 05/10/2021.
//  Copyright © 2021 Mullvad VPN AB. All rights reserved.
//

import MullvadSettings
import UIKit

final class PreferencesDataSource: UITableViewDiffableDataSource<
    PreferencesDataSource.Section,
    PreferencesDataSource.Item
>, UITableViewDelegate {
    typealias InfoButtonHandler = (Item) -> Void

    enum CellReuseIdentifiers: String, CaseIterable {
        case dnsSettings
        case wireGuardPort
        case wireGuardCustomPort
        case wireGuardObfuscation
        case wireGuardObfuscationPort
<<<<<<< HEAD
        case wireGuardTunnelQuantumResistance
=======
        case quantumResistance
>>>>>>> fb4b924f
        var reusableViewClass: AnyClass {
            switch self {
            case .dnsSettings:
                return SettingsCell.self
            case .wireGuardPort:
                return SelectableSettingsCell.self
            case .wireGuardCustomPort:
                return SettingsInputCell.self
            case .wireGuardObfuscation:
                return SelectableSettingsCell.self
            case .wireGuardObfuscationPort:
                return SelectableSettingsCell.self
<<<<<<< HEAD
            case .wireGuardTunnelQuantumResistance:
=======
            case .quantumResistance:
>>>>>>> fb4b924f
                return SelectableSettingsCell.self
            }
        }
    }

    private enum HeaderFooterReuseIdentifiers: String, CaseIterable {
        case wireGuardPortHeader

        var reusableViewClass: AnyClass {
            return SettingsHeaderView.self
        }
    }

    enum Section: String, Hashable, CaseIterable {
        case dnsSettings
        case wireGuardPorts
        case wireGuardObfuscation
        case wireGuardObfuscationPort
<<<<<<< HEAD
        case wireGuardTunnelQuantumResistance
=======
        #if DEBUG
        case quantumResistance
        #endif
>>>>>>> fb4b924f
    }

    enum Item: Hashable {
        case dnsSettings
        case wireGuardPort(_ port: UInt16?)
        case wireGuardCustomPort
        case wireGuardObfuscationAutomatic
        case wireGuardObfuscationOn
        case wireGuardObfuscationOff
        case wireGuardObfuscationPort(_ port: UInt16)
<<<<<<< HEAD
        case wireGuardTunnelQuantumResistanceAutomatic
        case wireGuardTunnelQuantumResistanceOn
        case wireGuardTunnelQuantumResistanceOff
=======
        #if DEBUG
        case quantumResistanceAutomatic
        case quantumResistanceOn
        case quantumResistanceOff
        #endif
>>>>>>> fb4b924f

        static var wireGuardPorts: [Item] {
            let defaultPorts = PreferencesViewModel.defaultWireGuardPorts.map {
                Item.wireGuardPort($0)
            }
            return [.wireGuardPort(nil)] + defaultPorts + [.wireGuardCustomPort]
        }

        static var wireGuardObfuscation: [Item] {
            [.wireGuardObfuscationAutomatic, .wireGuardObfuscationOn, wireGuardObfuscationOff]
        }

        static var wireGuardObfuscationPort: [Item] {
            [.wireGuardObfuscationPort(0), wireGuardObfuscationPort(80), wireGuardObfuscationPort(5001)]
        }

<<<<<<< HEAD
        static var wireGuardTunnelQuantumResistance: [Item] {
            [.wireGuardTunnelQuantumResistanceAutomatic, .wireGuardTunnelQuantumResistanceOn, .wireGuardTunnelQuantumResistanceOff]
        }
=======
        #if DEBUG
        static var quantumResistance: [Item] {
            [.quantumResistanceAutomatic, .quantumResistanceOn, .quantumResistanceOff]
        }
        #endif
>>>>>>> fb4b924f

        var accessibilityIdentifier: AccessibilityIdentifier {
            switch self {
            case .dnsSettings:
                return .dnsSettings
            case .wireGuardPort:
                return .wireGuardPort
            case .wireGuardCustomPort:
                return .wireGuardCustomPort
            case .wireGuardObfuscationAutomatic:
                return .wireGuardObfuscationAutomatic
            case .wireGuardObfuscationOn:
                return .wireGuardObfuscationOn
            case .wireGuardObfuscationOff:
                return .wireGuardObfuscationOff
            case .wireGuardObfuscationPort:
                return .wireGuardObfuscationAutomatic
<<<<<<< HEAD
            case .wireGuardTunnelQuantumResistanceAutomatic:
                return .wireGuardTunnelQuantumResistanceAutomatic
            case .wireGuardTunnelQuantumResistanceOn:
                return .wireGuardTunnelQuantumResistanceOn
            case .wireGuardTunnelQuantumResistanceOff:
                return .wireGuardTunnelQuantumResistanceOff
=======
            #if DEBUG
            case .quantumResistanceAutomatic:
                return .quantumResistanceAutomatic
            case .quantumResistanceOn:
                return .quantumResistanceOn
            case .quantumResistanceOff:
                return .quantumResistanceOff
            #endif
>>>>>>> fb4b924f
            }
        }

        var reuseIdentifier: CellReuseIdentifiers {
            switch self {
            case .dnsSettings:
                return .dnsSettings
            case .wireGuardPort:
                return .wireGuardPort
            case .wireGuardCustomPort:
                return .wireGuardCustomPort
            case .wireGuardObfuscationAutomatic, .wireGuardObfuscationOn, .wireGuardObfuscationOff:
                return .wireGuardObfuscation
            case .wireGuardObfuscationPort:
                return .wireGuardObfuscationPort
<<<<<<< HEAD
            case .wireGuardTunnelQuantumResistanceAutomatic, .wireGuardTunnelQuantumResistanceOn, .wireGuardTunnelQuantumResistanceOff:
                return .wireGuardTunnelQuantumResistance
=======
            #if DEBUG
            case .quantumResistanceAutomatic, .quantumResistanceOn, .quantumResistanceOff:
                return .quantumResistance
            #endif
>>>>>>> fb4b924f
            }
        }
    }

    private(set) var viewModel = PreferencesViewModel() { didSet {
        preferencesCellFactory.viewModel = viewModel
    }}
    private let preferencesCellFactory: PreferencesCellFactory
    private weak var tableView: UITableView?

    weak var delegate: PreferencesDataSourceDelegate?

    var selectedIndexPaths: [IndexPath] {
        let wireGuardPortItem: Item = viewModel.customWireGuardPort == nil
            ? .wireGuardPort(viewModel.wireGuardPort)
            : .wireGuardCustomPort

        let obfuscationStateItem: Item = switch viewModel.obfuscationState {
        case .automatic: .wireGuardObfuscationAutomatic
        case .off: .wireGuardObfuscationOff
        case .on: .wireGuardObfuscationOn
        }
        #if DEBUG
        let quantumResistanceItem: Item = switch viewModel.quantumResistance {
        case .automatic: .quantumResistanceAutomatic
        case .off: .quantumResistanceOff
        case .on: .quantumResistanceOn
        }
        #endif

        let obfuscationPortItem: Item = .wireGuardObfuscationPort(viewModel.obfuscationPort.portValue)

<<<<<<< HEAD
        let tunnelQuantumResistanceState: Item = switch viewModel.tunnelQuantumResistanceState {
        case .automatic: .wireGuardTunnelQuantumResistanceAutomatic
        case .off: .wireGuardTunnelQuantumResistanceOff
        case .on: .wireGuardTunnelQuantumResistanceOn
        }

=======
        #if DEBUG
        return [
            wireGuardPortItem,
            obfuscationStateItem,
            obfuscationPortItem,
            quantumResistanceItem,
        ].compactMap { indexPath(for: $0) }
        #else
>>>>>>> fb4b924f
        return [
            wireGuardPortItem,
            obfuscationStateItem,
            obfuscationPortItem,
        ].compactMap { indexPath(for: $0) }
        #endif
    }

    init(tableView: UITableView) {
        self.tableView = tableView

        let preferencesCellFactory = PreferencesCellFactory(
            tableView: tableView,
            viewModel: viewModel
        )
        self.preferencesCellFactory = preferencesCellFactory

        super.init(tableView: tableView) { _, indexPath, itemIdentifier in
            preferencesCellFactory.makeCell(for: itemIdentifier, indexPath: indexPath)
        }

        tableView.delegate = self
        preferencesCellFactory.delegate = self

        registerClasses()
    }

    func setAvailablePortRanges(_ ranges: [[UInt16]]) {
        viewModel.availableWireGuardPortRanges = ranges
    }

    func revertWireGuardPortCellToLastSelection() {
        guard let customPortCell = getCustomPortCell(), customPortCell.textField.isEditing else {
            return
        }

        customPortCell.textField.resignFirstResponder()

        if customPortCell.isValidInput {
            customPortCell.confirmInput()
        } else if let port = viewModel.customWireGuardPort {
            customPortCell.setInput(String(port))
            customPortCell.confirmInput()
        } else {
            customPortCell.reset()

            Item.wireGuardPorts.forEach { item in
                if case let .wireGuardPort(port) = item, port == viewModel.wireGuardPort {
                    selectRow(at: item)
                    return
                }
            }
        }
    }

    func update(from tunnelSettings: LatestTunnelSettings) {
        let newViewModel = PreferencesViewModel(from: tunnelSettings)
        let mergedViewModel = viewModel.merged(newViewModel)

        if viewModel != mergedViewModel {
            viewModel = mergedViewModel
        }

        updateSnapshot()
    }

    // MARK: - UITableViewDelegate

    func tableView(_ tableView: UITableView, willDisplay cell: UITableViewCell, forRowAt indexPath: IndexPath) {
        if selectedIndexPaths.contains(indexPath) {
            cell.setSelected(true, animated: false)
        }
    }

    func tableView(_ tableView: UITableView, didSelectRowAt indexPath: IndexPath) {
        let item = itemIdentifier(for: indexPath)

        deselectAllRowsInSectionExceptRowAt(indexPath)

        switch item {
        case .dnsSettings:
            tableView.deselectRow(at: indexPath, animated: false)
            delegate?.showDNSSettings()

        case let .wireGuardPort(port):
            viewModel.setWireGuardPort(port)

            if let cell = getCustomPortCell() {
                cell.reset()
                cell.textField.resignFirstResponder()
            }

            delegate?.didSelectWireGuardPort(port)

        case .wireGuardCustomPort:
            getCustomPortCell()?.textField.becomeFirstResponder()

        case .wireGuardObfuscationAutomatic:
            selectObfuscationState(.automatic)
            delegate?.didChangeViewModel(viewModel)
        case .wireGuardObfuscationOn:
            selectObfuscationState(.on)
            delegate?.didChangeViewModel(viewModel)
        case .wireGuardObfuscationOff:
            selectObfuscationState(.off)
            delegate?.didChangeViewModel(viewModel)
        case let .wireGuardObfuscationPort(port):
            selectObfuscationPort(port)
            delegate?.didChangeViewModel(viewModel)

        #if DEBUG
        case .quantumResistanceAutomatic:
            selectQuantumResistance(.automatic)
            delegate?.didChangeViewModel(viewModel)
        case .quantumResistanceOn:
            selectQuantumResistance(.on)
            delegate?.didChangeViewModel(viewModel)
        case .quantumResistanceOff:
            selectQuantumResistance(.off)
            delegate?.didChangeViewModel(viewModel)
        #endif
        default:
            break
        }
    }

    // Disallow selection for tapping on a selectable setting.
    func tableView(_ tableView: UITableView, willDeselectRowAt indexPath: IndexPath) -> IndexPath? {
        let item = itemIdentifier(for: indexPath)

        switch item {
        case .dnsSettings:
            return indexPath
        default:
            return nil
        }
    }

    func tableView(_ tableView: UITableView, viewForHeaderInSection section: Int) -> UIView? {
        let sectionIdentifier = snapshot().sectionIdentifiers[section]

        guard let view = tableView
            .dequeueReusableHeaderFooterView(
                withIdentifier: HeaderFooterReuseIdentifiers.wireGuardPortHeader
                    .rawValue
            ) as? SettingsHeaderView else { return nil }

        switch sectionIdentifier {
        case .wireGuardPorts:
            configureWireguardPortsHeader(view)
            return view

        case .wireGuardObfuscation:
            configureObfuscationHeader(view)
            return view
        case .wireGuardObfuscationPort:
            configureObfuscationPortHeader(view)
            return view
        #if DEBUG
        case .quantumResistance:
            configureQuantumResistanceHeader(view)
            return view
        #endif

        default:
            return nil
        }
    }

    func tableView(_ tableView: UITableView, viewForFooterInSection section: Int) -> UIView? {
        nil
    }

    func tableView(_ tableView: UITableView, heightForHeaderInSection section: Int) -> CGFloat {
        let sectionIdentifier = snapshot().sectionIdentifiers[section]

        switch sectionIdentifier {
        case .dnsSettings:
            return 0

        default:
            return UITableView.automaticDimension
        }
    }

    func tableView(_ tableView: UITableView, heightForFooterInSection section: Int) -> CGFloat {
        let sectionIdentifier = snapshot().sectionIdentifiers[section]

        switch sectionIdentifier {
        case .dnsSettings:
            return 10
        default:
            return 0.5
        }
    }

    // MARK: - Private

    private func registerClasses() {
        CellReuseIdentifiers.allCases.forEach { enumCase in
            tableView?.register(
                enumCase.reusableViewClass,
                forCellReuseIdentifier: enumCase.rawValue
            )
        }

        tableView?.register(
            SettingsHeaderView.self,
            forHeaderFooterViewReuseIdentifier: HeaderFooterReuseIdentifiers.wireGuardPortHeader.rawValue
        )
    }

    private func deselectAllRowsInSectionExceptRowAt(_ indexPath: IndexPath) {
        guard let indexPaths = tableView?.indexPathsForSelectedRows else { return }
        let rowsToDeselect = indexPaths.filter { $0.section == indexPath.section && $0.row != indexPath.row }

        rowsToDeselect.forEach {
            tableView?.deselectRow(at: $0, animated: false)
        }
    }

    private func updateSnapshot(animated: Bool = false, completion: (() -> Void)? = nil) {
        var snapshot = NSDiffableDataSourceSnapshot<Section, Item>()

        snapshot.appendSections(Section.allCases)
        snapshot.appendItems([.dnsSettings], toSection: .dnsSettings)

        applySnapshot(snapshot, animated: animated, completion: completion)
    }

    private func applySnapshot(
        _ snapshot: NSDiffableDataSourceSnapshot<Section, Item>,
        animated: Bool,
        completion: (() -> Void)? = nil
    ) {
        apply(snapshot, animatingDifferences: animated) { [weak self] in
            self?.selectedIndexPaths.forEach { self?.selectRow(at: $0) }
            completion?()
        }
    }

    private func reload(item: Item) {
        if let indexPath = indexPath(for: item),
           let cell = tableView?.cellForRow(at: indexPath) {
            preferencesCellFactory.configureCell(cell, item: item, indexPath: indexPath)
        }
    }

    private func configureWireguardPortsHeader(_ header: SettingsHeaderView) {
        let title = NSLocalizedString(
            "WIRE_GUARD_PORTS_HEADER_LABEL",
            tableName: "Preferences",
            value: "WireGuard ports",
            comment: ""
        )

        header.titleLabel.text = title
        header.accessibilityCustomActionName = title
        header.infoButtonHandler = { [weak self] in
            if let self {
                self.delegate?.showInfo(for: .wireGuardPorts)
            }
        }

        header.didCollapseHandler = { [weak self] headerView in
            guard let self else { return }

            var snapshot = self.snapshot()
            var updateTimeDelay = 0.0

            if headerView.isExpanded {
                if let customPortCell = getCustomPortCell(), customPortCell.textField.isEditing {
                    revertWireGuardPortCellToLastSelection()
                    updateTimeDelay = 0.5
                }

                snapshot.deleteItems(Item.wireGuardPorts)
            } else {
                snapshot.appendItems(Item.wireGuardPorts, toSection: .wireGuardPorts)
            }

            // The update should be delayed when we're reverting an ongoing change, to give the
            // user just enough time to notice it.
            DispatchQueue.main.asyncAfter(deadline: .now() + updateTimeDelay) { [weak self] in
                headerView.isExpanded.toggle()
                self?.applySnapshot(snapshot, animated: true)
            }
        }
    }

    private func configureObfuscationHeader(_ header: SettingsHeaderView) {
        let title = NSLocalizedString(
            "OBFUSCATION_HEADER_LABEL",
            tableName: "Preferences",
            value: "WireGuard Obfuscation",
            comment: ""
        )

        header.titleLabel.text = title
        header.accessibilityCustomActionName = title
        header.didCollapseHandler = { [weak self] header in
            guard let self else { return }

            var snapshot = snapshot()
            if header.isExpanded {
                snapshot.deleteItems(Item.wireGuardObfuscation)
            } else {
                snapshot.appendItems(Item.wireGuardObfuscation, toSection: .wireGuardObfuscation)
            }
            header.isExpanded.toggle()
            applySnapshot(snapshot, animated: true)
        }

        header.infoButtonHandler = { [weak self] in
            self.map { $0.delegate?.showInfo(for: .wireGuardObfuscation) }
        }
    }

    private func configureObfuscationPortHeader(_ header: SettingsHeaderView) {
        let title = NSLocalizedString(
            "OBFUSCATION_PORT_HEADER_LABEL",
            tableName: "Preferences",
            value: "UDP-over-TCP Port",
            comment: ""
        )

        header.titleLabel.text = title
        header.accessibilityCustomActionName = title
        header.didCollapseHandler = { [weak self] header in
            guard let self else { return }

            var snapshot = snapshot()
            if header.isExpanded {
                snapshot.deleteItems(Item.wireGuardObfuscationPort)
            } else {
                snapshot.appendItems(Item.wireGuardObfuscationPort, toSection: .wireGuardObfuscationPort)
            }
            header.isExpanded.toggle()
            applySnapshot(snapshot, animated: true)
        }

        header.infoButtonHandler = { [weak self] in
            self.map { $0.delegate?.showInfo(for: .wireGuardObfuscationPort) }
        }
    }

    #if DEBUG
    private func configureQuantumResistanceHeader(_ header: SettingsHeaderView) {
        let title = NSLocalizedString(
            "QUANTUM_RESISTANCE_HEADER_LABEL",
            tableName: "Preferences",
            value: "Quantum-resistant tunnel",
            comment: ""
        )

        header.titleLabel.text = title
        header.accessibilityCustomActionName = title
        header.didCollapseHandler = { [weak self] header in
            guard let self else { return }

            var snapshot = snapshot()
            if header.isExpanded {
                snapshot.deleteItems(Item.quantumResistance)
            } else {
                snapshot.appendItems(Item.quantumResistance, toSection: .quantumResistance)
            }
            header.isExpanded.toggle()
            applySnapshot(snapshot, animated: true)
        }

        header.infoButtonHandler = { [weak self] in
            self.map { $0.delegate?.showInfo(for: .quantumResistance) }
        }
    }
    #endif

    private func selectRow(at indexPath: IndexPath?, animated: Bool = false) {
        tableView?.selectRow(at: indexPath, animated: animated, scrollPosition: .none)
    }

    private func selectRow(at item: Item?, animated: Bool = false) {
        guard let item else { return }

        tableView?.selectRow(at: indexPath(for: item), animated: false, scrollPosition: .none)
    }

    private func getCustomPortCell() -> SettingsInputCell? {
        if let customPortIndexPath = indexPath(for: .wireGuardCustomPort) {
            return tableView?.cellForRow(at: customPortIndexPath) as? SettingsInputCell
        }

        return nil
    }
}

extension PreferencesDataSource: PreferencesCellEventHandler {
    func showInfo(for button: PreferencesInfoButtonItem) {
        delegate?.showInfo(for: button)
    }

    func addCustomPort(_ port: UInt16) {
        viewModel.setWireGuardPort(port)
        delegate?.didSelectWireGuardPort(port)
    }

    func selectCustomPortEntry(_ port: UInt16) -> Bool {
        if let indexPath = indexPath(for: .wireGuardCustomPort), !selectedIndexPaths.contains(indexPath) {
            deselectAllRowsInSectionExceptRowAt(indexPath)
            selectRow(at: indexPath)
        }

        return viewModel.isPortWithinValidWireGuardRanges(port)
    }

    func selectObfuscationState(_ state: WireGuardObfuscationState) {
        viewModel.setWireGuardObfuscationState(state)
    }

    func selectObfuscationPort(_ port: UInt16) {
        let selectedPort = WireGuardObfuscationPort(rawValue: port)!
        viewModel.setWireGuardObfuscationPort(selectedPort)
    }

    func selectQuantumResistance(_ state: TunnelQuantumResistance) {
        viewModel.setQuantumResistance(state)
    }
}

// swiftlint:disable:this file_length<|MERGE_RESOLUTION|>--- conflicted
+++ resolved
@@ -21,11 +21,7 @@
         case wireGuardCustomPort
         case wireGuardObfuscation
         case wireGuardObfuscationPort
-<<<<<<< HEAD
         case wireGuardTunnelQuantumResistance
-=======
-        case quantumResistance
->>>>>>> fb4b924f
         var reusableViewClass: AnyClass {
             switch self {
             case .dnsSettings:
@@ -38,11 +34,7 @@
                 return SelectableSettingsCell.self
             case .wireGuardObfuscationPort:
                 return SelectableSettingsCell.self
-<<<<<<< HEAD
             case .wireGuardTunnelQuantumResistance:
-=======
-            case .quantumResistance:
->>>>>>> fb4b924f
                 return SelectableSettingsCell.self
             }
         }
@@ -61,13 +53,7 @@
         case wireGuardPorts
         case wireGuardObfuscation
         case wireGuardObfuscationPort
-<<<<<<< HEAD
         case wireGuardTunnelQuantumResistance
-=======
-        #if DEBUG
-        case quantumResistance
-        #endif
->>>>>>> fb4b924f
     }
 
     enum Item: Hashable {
@@ -78,17 +64,9 @@
         case wireGuardObfuscationOn
         case wireGuardObfuscationOff
         case wireGuardObfuscationPort(_ port: UInt16)
-<<<<<<< HEAD
         case wireGuardTunnelQuantumResistanceAutomatic
         case wireGuardTunnelQuantumResistanceOn
         case wireGuardTunnelQuantumResistanceOff
-=======
-        #if DEBUG
-        case quantumResistanceAutomatic
-        case quantumResistanceOn
-        case quantumResistanceOff
-        #endif
->>>>>>> fb4b924f
 
         static var wireGuardPorts: [Item] {
             let defaultPorts = PreferencesViewModel.defaultWireGuardPorts.map {
@@ -105,17 +83,9 @@
             [.wireGuardObfuscationPort(0), wireGuardObfuscationPort(80), wireGuardObfuscationPort(5001)]
         }
 
-<<<<<<< HEAD
         static var wireGuardTunnelQuantumResistance: [Item] {
             [.wireGuardTunnelQuantumResistanceAutomatic, .wireGuardTunnelQuantumResistanceOn, .wireGuardTunnelQuantumResistanceOff]
         }
-=======
-        #if DEBUG
-        static var quantumResistance: [Item] {
-            [.quantumResistanceAutomatic, .quantumResistanceOn, .quantumResistanceOff]
-        }
-        #endif
->>>>>>> fb4b924f
 
         var accessibilityIdentifier: AccessibilityIdentifier {
             switch self {
@@ -133,23 +103,12 @@
                 return .wireGuardObfuscationOff
             case .wireGuardObfuscationPort:
                 return .wireGuardObfuscationAutomatic
-<<<<<<< HEAD
             case .wireGuardTunnelQuantumResistanceAutomatic:
                 return .wireGuardTunnelQuantumResistanceAutomatic
             case .wireGuardTunnelQuantumResistanceOn:
                 return .wireGuardTunnelQuantumResistanceOn
             case .wireGuardTunnelQuantumResistanceOff:
                 return .wireGuardTunnelQuantumResistanceOff
-=======
-            #if DEBUG
-            case .quantumResistanceAutomatic:
-                return .quantumResistanceAutomatic
-            case .quantumResistanceOn:
-                return .quantumResistanceOn
-            case .quantumResistanceOff:
-                return .quantumResistanceOff
-            #endif
->>>>>>> fb4b924f
             }
         }
 
@@ -165,17 +124,8 @@
                 return .wireGuardObfuscation
             case .wireGuardObfuscationPort:
                 return .wireGuardObfuscationPort
-<<<<<<< HEAD
             case .wireGuardTunnelQuantumResistanceAutomatic, .wireGuardTunnelQuantumResistanceOn, .wireGuardTunnelQuantumResistanceOff:
                 return .wireGuardTunnelQuantumResistance
-=======
-            #if DEBUG
-            case .quantumResistanceAutomatic, .quantumResistanceOn, .quantumResistanceOff:
-                return .quantumResistance
-            #endif
->>>>>>> fb4b924f
-            }
-        }
     }
 
     private(set) var viewModel = PreferencesViewModel() { didSet {
@@ -196,39 +146,21 @@
         case .off: .wireGuardObfuscationOff
         case .on: .wireGuardObfuscationOn
         }
-        #if DEBUG
-        let quantumResistanceItem: Item = switch viewModel.quantumResistance {
-        case .automatic: .quantumResistanceAutomatic
-        case .off: .quantumResistanceOff
-        case .on: .quantumResistanceOn
-        }
-        #endif
 
         let obfuscationPortItem: Item = .wireGuardObfuscationPort(viewModel.obfuscationPort.portValue)
 
-<<<<<<< HEAD
-        let tunnelQuantumResistanceState: Item = switch viewModel.tunnelQuantumResistanceState {
+        let tunnelQuantumResistanceItem: Item = switch viewModel.tunnelQuantumResistanceState {
         case .automatic: .wireGuardTunnelQuantumResistanceAutomatic
         case .off: .wireGuardTunnelQuantumResistanceOff
         case .on: .wireGuardTunnelQuantumResistanceOn
         }
 
-=======
-        #if DEBUG
         return [
             wireGuardPortItem,
             obfuscationStateItem,
             obfuscationPortItem,
-            quantumResistanceItem,
+            tunnelQuantumResistanceItem,
         ].compactMap { indexPath(for: $0) }
-        #else
->>>>>>> fb4b924f
-        return [
-            wireGuardPortItem,
-            obfuscationStateItem,
-            obfuscationPortItem,
-        ].compactMap { indexPath(for: $0) }
-        #endif
     }
 
     init(tableView: UITableView) {
@@ -332,18 +264,15 @@
         case let .wireGuardObfuscationPort(port):
             selectObfuscationPort(port)
             delegate?.didChangeViewModel(viewModel)
-
-        #if DEBUG
-        case .quantumResistanceAutomatic:
-            selectQuantumResistance(.automatic)
-            delegate?.didChangeViewModel(viewModel)
-        case .quantumResistanceOn:
-            selectQuantumResistance(.on)
-            delegate?.didChangeViewModel(viewModel)
-        case .quantumResistanceOff:
-            selectQuantumResistance(.off)
-            delegate?.didChangeViewModel(viewModel)
-        #endif
+        case .tunnelQuantumResistanceAutomatic:
+            selectTunnelQuantumResistance(.automatic)
+            delegate?.didChangeViewModel(viewModel)
+        case .tunnelQuantumResistanceOn:
+            selectTunnelQuantumResistance(.on)
+            delegate?.didChangeViewModel(viewModel)
+        case .tunnelQuantumResistanceOff:
+            selectTunnelQuantumResistance(.off)
+            delegate?.didChangeViewModel(viewModel)
         default:
             break
         }
@@ -381,9 +310,8 @@
         case .wireGuardObfuscationPort:
             configureObfuscationPortHeader(view)
             return view
-        #if DEBUG
-        case .quantumResistance:
-            configureQuantumResistanceHeader(view)
+        case .tunnelQuantumResistance:
+            configureTunnelQuantumResistanceHeader(view)
             return view
         #endif
 
@@ -569,10 +497,9 @@
         }
     }
 
-    #if DEBUG
-    private func configureQuantumResistanceHeader(_ header: SettingsHeaderView) {
+    private func configureTunnelQuantumResistanceHeader(_ header: SettingsHeaderView) {
         let title = NSLocalizedString(
-            "QUANTUM_RESISTANCE_HEADER_LABEL",
+            "TUNNEL_QUANTUM_RESISTANCE_HEADER_LABEL",
             tableName: "Preferences",
             value: "Quantum-resistant tunnel",
             comment: ""
@@ -585,19 +512,18 @@
 
             var snapshot = snapshot()
             if header.isExpanded {
-                snapshot.deleteItems(Item.quantumResistance)
+                snapshot.deleteItems(Item.tunnelQuantumResistance)
             } else {
-                snapshot.appendItems(Item.quantumResistance, toSection: .quantumResistance)
+                snapshot.appendItems(Item.tunnelQuantumResistance, toSection: .tunnelQuantumResistance)
             }
             header.isExpanded.toggle()
             applySnapshot(snapshot, animated: true)
         }
 
         header.infoButtonHandler = { [weak self] in
-            self.map { $0.delegate?.showInfo(for: .quantumResistance) }
-        }
-    }
-    #endif
+            self.map { $0.delegate?.showInfo(for: .tunnelQuantumResistance) }
+        }
+    }
 
     private func selectRow(at indexPath: IndexPath?, animated: Bool = false) {
         tableView?.selectRow(at: indexPath, animated: animated, scrollPosition: .none)
