//
//  TunnelManager.swift
//  MullvadVPN
//
//  Created by pronebird on 25/09/2019.
//  Copyright © 2019 Mullvad VPN AB. All rights reserved.
//

import Foundation
import MullvadLogging
import MullvadREST
import MullvadSettings
import MullvadTypes
import NetworkExtension
import Operations
import PacketTunnelCore
import StoreKit
import UIKit
import WireGuardKitTypes

/// Interval used for periodic polling of tunnel relay status when tunnel is establishing
/// connection.
private let establishingTunnelStatusPollInterval: Duration = .seconds(3)

/// Interval used for periodic polling of tunnel connectivity status once the tunnel connection
/// is established.
private let establishedTunnelStatusPollInterval: Duration = .seconds(5)

/// A class that provides a convenient interface for VPN tunnels configuration, manipulation and
/// monitoring.
final class TunnelManager: StorePaymentObserver {
    private enum OperationCategory: String {
        case manageTunnel
        case deviceStateUpdate
        case settingsUpdate
        case tunnelStateUpdate

        var category: String {
            "TunnelManager.\(rawValue)"
        }
    }

    // MARK: - Internal variables

    private let application: BackgroundTaskProvider
    fileprivate let tunnelStore: any TunnelStoreProtocol
    private let relayCacheTracker: RelayCacheTrackerProtocol
    private let accountsProxy: RESTAccountHandling
    private let devicesProxy: DeviceHandling
    private let apiProxy: APIQuerying
    private let accessTokenManager: RESTAccessTokenManagement

    private let logger = Logger(label: "TunnelManager")
    private var nslock = NSRecursiveLock()
    private let operationQueue = AsyncOperationQueue()
    private let internalQueue = DispatchQueue(label: "TunnelManager.internalQueue")

    private var statusObserver: TunnelStatusBlockObserver?
    private var lastMapConnectionStatusOperation: Operation?
    private let observerList = ObserverList<TunnelObserver>()
    private var networkMonitor: NWPathMonitor?

    private var privateKeyRotationTimer: DispatchSourceTimer?
    private var isRunningPeriodicPrivateKeyRotation = false

    private var tunnelStatusPollTimer: DispatchSourceTimer?
    private var isPolling = false

    private var _isConfigurationLoaded = false
    private var _deviceState: DeviceState = .loggedOut
    private var _tunnelSettings = LatestTunnelSettings()

    private var _tunnel: (any TunnelProtocol)?
    private var _tunnelStatus = TunnelStatus()

    /// Last processed device check.
    private var lastPacketTunnelKeyRotation: Date?

    // MARK: - Initialization

    init(
        application: BackgroundTaskProvider,
        tunnelStore: any TunnelStoreProtocol,
        relayCacheTracker: RelayCacheTrackerProtocol,
        accountsProxy: RESTAccountHandling,
        devicesProxy: DeviceHandling,
        apiProxy: APIQuerying,
        accessTokenManager: RESTAccessTokenManagement
    ) {
        self.application = application
        self.tunnelStore = tunnelStore
        self.relayCacheTracker = relayCacheTracker
        self.accountsProxy = accountsProxy
        self.devicesProxy = devicesProxy
        self.apiProxy = apiProxy
        self.operationQueue.name = "TunnelManager.operationQueue"
        self.operationQueue.underlyingQueue = internalQueue
        self.accessTokenManager = accessTokenManager

        NotificationCenter.default.addObserver(
            self,
            selector: #selector(applicationDidBecomeActive(_:)),
            name: UIApplication.didBecomeActiveNotification,
            object: application
        )
    }

    // MARK: - Periodic private key rotation

    func startPeriodicPrivateKeyRotation() {
        nslock.lock()
        defer { nslock.unlock() }

        guard !isRunningPeriodicPrivateKeyRotation else { return }

        logger.debug("Start periodic private key rotation.")

        isRunningPeriodicPrivateKeyRotation = true
        updatePrivateKeyRotationTimer()
    }

    func stopPeriodicPrivateKeyRotation() {
        nslock.lock()
        defer { nslock.unlock() }

        guard isRunningPeriodicPrivateKeyRotation else { return }

        logger.debug("Stop periodic private key rotation.")

        isRunningPeriodicPrivateKeyRotation = false
        updatePrivateKeyRotationTimer()
    }

    func getNextKeyRotationDate() -> Date? {
        nslock.lock()
        defer { nslock.unlock() }

        return deviceState.deviceData.flatMap { WgKeyRotation(data: $0).nextRotationDate }
    }

    private func updatePrivateKeyRotationTimer() {
        nslock.lock()
        defer { nslock.unlock() }

        privateKeyRotationTimer?.cancel()
        privateKeyRotationTimer = nil

        guard isRunningPeriodicPrivateKeyRotation,
              let scheduleDate = getNextKeyRotationDate() else { return }

        let timer = DispatchSource.makeTimerSource(queue: .main)

        timer.setEventHandler { [weak self] in
            _ = self?.rotatePrivateKey { _ in
                // no-op
            }
        }

        timer.schedule(wallDeadline: .now() + scheduleDate.timeIntervalSinceNow)
        timer.activate()

        privateKeyRotationTimer = timer

        logger.debug("Schedule next private key rotation at \(scheduleDate.logFormatDate()).")
    }

    // MARK: - Public methods

    func loadConfiguration(completionHandler: @escaping () -> Void) {
        let loadTunnelOperation = LoadTunnelConfigurationOperation(
            dispatchQueue: internalQueue,
            interactor: TunnelInteractorProxy(self)
        )
        loadTunnelOperation.completionQueue = .main
        loadTunnelOperation.completionHandler = { [weak self] completion in
            guard let self else { return }

            if case let .failure(error) = completion {
                self.logger.error(
                    error: error,
                    message: "Failed to load configuration."
                )
            }

            self.updatePrivateKeyRotationTimer()
            self.startNetworkMonitor()

            completionHandler()
        }

        loadTunnelOperation.addObserver(
            BackgroundObserver(
                application: application,
                name: "Load tunnel configuration",
                cancelUponExpiration: false
            )
        )

        loadTunnelOperation.addCondition(
            MutuallyExclusive(category: OperationCategory.manageTunnel.category)
        )

        operationQueue.addOperation(loadTunnelOperation)
    }

    func startTunnel(completionHandler: ((Error?) -> Void)? = nil) {
        let operation = StartTunnelOperation(
            dispatchQueue: internalQueue,
            interactor: TunnelInteractorProxy(self),
            completionHandler: { [weak self] result in
                guard let self else { return }

                DispatchQueue.main.async {
                    if let error = result.error {
                        self.logger.error(
                            error: error,
                            message: "Failed to start the tunnel."
                        )

                        let tunnelError = StartTunnelError(underlyingError: error)

                        self.observerList.forEach { observer in
                            observer.tunnelManager(self, didFailWithError: tunnelError)
                        }
                    }

                    completionHandler?(result.error)
                }
            }
        )

        operation.addObserver(BackgroundObserver(
            application: application,
            name: "Start tunnel",
            cancelUponExpiration: true
        ))
        operation.addCondition(MutuallyExclusive(category: OperationCategory.manageTunnel.category))

        operationQueue.addOperation(operation)
    }

    func stopTunnel(completionHandler: ((Error?) -> Void)? = nil) {
        let operation = StopTunnelOperation(
            dispatchQueue: internalQueue,
            interactor: TunnelInteractorProxy(self)
        ) { [weak self] result in
            guard let self else { return }

            DispatchQueue.main.async {
                if let error = result.error {
                    self.logger.error(
                        error: error,
                        message: "Failed to stop the tunnel."
                    )

                    let tunnelError = StopTunnelError(underlyingError: error)

                    self.observerList.forEach { observer in
                        observer.tunnelManager(self, didFailWithError: tunnelError)
                    }
                }

                completionHandler?(result.error)
            }
        }

        operation.addObserver(BackgroundObserver(
            application: application,
            name: "Stop tunnel",
            cancelUponExpiration: true
        ))
        operation.addCondition(MutuallyExclusive(category: OperationCategory.manageTunnel.category))

        operationQueue.addOperation(operation)
    }

    func reconnectTunnel(selectNewRelay: Bool, completionHandler: ((Error?) -> Void)? = nil) {
        let operation = AsyncBlockOperation(dispatchQueue: internalQueue) { finish -> Cancellable in
            do {
                guard let tunnel = self.tunnel else {
                    throw UnsetTunnelError()
                }

                return tunnel.reconnectTunnel(to: selectNewRelay ? .random : .current) { result in
                    finish(result.error)
                }
            } catch {
                finish(error)

                return AnyCancellable()
            }
        }

        operation.completionBlock = {
            DispatchQueue.main.async {
                self.didReconnectTunnel(error: operation.error)

                completionHandler?(operation.error)
            }
        }

        operation.addObserver(
            BackgroundObserver(
                application: application,
                name: "Reconnect tunnel",
                cancelUponExpiration: true
            )
        )
        operation.addCondition(MutuallyExclusive(category: OperationCategory.manageTunnel.category))

        operationQueue.addOperation(operation)
    }

    func setNewAccount() async throws -> StoredAccountData {
        try await setAccount(action: .new)!
    }

    func setExistingAccount(accountNumber: String) async throws -> StoredAccountData {
        try await setAccount(action: .existing(accountNumber))!
    }

    private func setAccount(
        action: SetAccountAction,
        completionHandler: @escaping (Result<StoredAccountData?, Error>) -> Void
    ) {
        let operation = SetAccountOperation(
            dispatchQueue: internalQueue,
            interactor: TunnelInteractorProxy(self),
            accountsProxy: accountsProxy,
            devicesProxy: devicesProxy,
            accessTokenManager: accessTokenManager,
            action: action
        )

        operation.completionQueue = .main
        operation.completionHandler = { [weak self] result in
            self?.updatePrivateKeyRotationTimer()

            completionHandler(result)
        }

        operation.addObserver(BackgroundObserver(
            application: application,
            name: action.taskName,
            cancelUponExpiration: true
        ))

        operation.addCondition(
            MutuallyExclusive(category: OperationCategory.manageTunnel.category)
        )
        operation.addCondition(
            MutuallyExclusive(category: OperationCategory.deviceStateUpdate.category)
        )
        operation.addCondition(
            MutuallyExclusive(category: OperationCategory.settingsUpdate.category)
        )

        // Unsetting (ie. logging out) or deleting the account should cancel all other
        // currently ongoing activity.
        switch action {
        case .unset, .delete:
            operationQueue.cancelAllOperations()
        default:
            break
        }

        operationQueue.addOperation(operation)
    }

    private func setAccount(action: SetAccountAction) async throws -> StoredAccountData? {
        try await withCheckedThrowingContinuation { continuation in
            setAccount(action: action) { result in
                continuation.resume(with: result)
            }
        }
    }

    func unsetAccount() async {
        _ = try? await setAccount(action: .unset)
    }

    func updateAccountData(_ completionHandler: ((Error?) -> Void)? = nil) {
        let operation = UpdateAccountDataOperation(
            dispatchQueue: internalQueue,
            interactor: TunnelInteractorProxy(self),
            accountsProxy: accountsProxy
        )

        operation.completionQueue = .main
        operation.completionHandler = { completion in
            completionHandler?(completion.error)
        }

        operation.addObserver(
            BackgroundObserver(
                application: application,
                name: "Update account data",
                cancelUponExpiration: true
            )
        )

        operation.addCondition(
            MutuallyExclusive(category: OperationCategory.deviceStateUpdate.category)
        )

        operationQueue.addOperation(operation)
    }

    func redeemVoucher(
        _ voucherCode: String,
        completion: ((Result<REST.SubmitVoucherResponse, Error>) -> Void)? = nil
    ) -> Cancellable {
        let operation = RedeemVoucherOperation(
            dispatchQueue: internalQueue,
            interactor: TunnelInteractorProxy(self),
            voucherCode: voucherCode,
            apiProxy: apiProxy
        )

        operation.completionQueue = .main
        operation.completionHandler = completion

        operation.addObserver(
            BackgroundObserver(
                application: application,
                name: "Redeem voucher",
                cancelUponExpiration: true
            )
        )

        operation.addCondition(MutuallyExclusive(category: OperationCategory.deviceStateUpdate.category))

        operationQueue.addOperation(operation)
        return operation
    }

    func deleteAccount(accountNumber: String) async throws {
        _ = try await setAccount(action: .delete(accountNumber))
    }

    func updateDeviceData(_ completionHandler: ((Error?) -> Void)? = nil) {
        let operation = UpdateDeviceDataOperation(
            dispatchQueue: internalQueue,
            interactor: TunnelInteractorProxy(self),
            devicesProxy: devicesProxy
        )

        operation.completionQueue = .main
        operation.completionHandler = { completion in
            completionHandler?(completion.error)
        }

        operation.addObserver(
            BackgroundObserver(
                application: application,
                name: "Update device data",
                cancelUponExpiration: true
            )
        )

        operation.addCondition(
            MutuallyExclusive(category: OperationCategory.deviceStateUpdate.category)
        )

        operationQueue.addOperation(operation)
    }

    func rotatePrivateKey(completionHandler: @escaping (Error?) -> Void) -> Cancellable {
        let operation = RotateKeyOperation(
            dispatchQueue: internalQueue,
            interactor: TunnelInteractorProxy(self),
            devicesProxy: devicesProxy
        )

        operation.completionQueue = .main
        operation.completionHandler = { [weak self] result in
            guard let self else { return }

            updatePrivateKeyRotationTimer()

            let error = result.error
            if let error {
                handleRestError(error)
            }

            completionHandler(error)
        }

        operation.addObserver(
            BackgroundObserver(
                application: application,
                name: "Rotate private key",
                cancelUponExpiration: true
            )
        )

        operation.addCondition(
            MutuallyExclusive(category: OperationCategory.deviceStateUpdate.category)
        )

        operationQueue.addOperation(operation)

        return operation
    }

    func updateSettings(_ updates: [TunnelSettingsUpdate], completionHandler: (() -> Void)? = nil) {
        let taskName = "Set " + updates.map(\.subjectName).joined(separator: ", ")
        scheduleSettingsUpdate(
            taskName: taskName,
            modificationBlock: { settings in
                for update in updates {
                    update.apply(to: &settings)
                }
            },
            completionHandler: completionHandler
        )
    }

<<<<<<< HEAD
    func setObfuscationSettings(_ newSettings: WireGuardObfuscationSettings) {
        scheduleSettingsUpdate(
            taskName: "Set obfuscation settings",
            modificationBlock: { settings in
                settings.wireGuardObfuscation = newSettings
            },
            completionHandler: nil
        )
    }
    
    func setTunnelQuantumResistance(_ newTQRSettings: WireGuardTunnelQuantumResistanceSettings) {
        scheduleSettingsUpdate(
            taskName: "Set quantum resistance settings",
            modificationBlock: { settings in
                settings.wireGuardTunnelQuantumResistance = newTQRSettings
            },
            completionHandler: nil
        )
    }

=======
>>>>>>> fb4b924f
    func refreshRelayCacheTracker() throws {
        try relayCacheTracker.refreshCachedRelays()
    }

    // MARK: - Tunnel observeration

    /// Add tunnel observer.
    /// In order to cancel the observation, either call `removeObserver(_:)` or simply release
    /// the observer.
    func addObserver(_ observer: TunnelObserver) {
        observerList.append(observer)
    }

    /// Remove tunnel observer.
    func removeObserver(_ observer: TunnelObserver) {
        observerList.remove(observer)
    }

    // MARK: - StorePaymentObserver

    func storePaymentManager(
        _ manager: StorePaymentManager,
        didReceiveEvent event: StorePaymentEvent
    ) {
        guard case let .finished(paymentCompletion) = event else {
            return
        }

        scheduleDeviceStateUpdate(
            taskName: "Update account expiry after in-app purchase",
            modificationBlock: { deviceState in
                switch deviceState {
                case .loggedIn(var accountData, let deviceData):
                    if accountData.number == paymentCompletion.accountNumber {
                        accountData.expiry = paymentCompletion.serverResponse.newExpiry
                        deviceState = .loggedIn(accountData, deviceData)
                    }

                case .loggedOut, .revoked:
                    break
                }
            },
            completionHandler: nil
        )
    }

    // MARK: - TunnelInteractor

    var isConfigurationLoaded: Bool {
        nslock.lock()
        defer { nslock.unlock() }

        return _isConfigurationLoaded
    }

    fileprivate var tunnel: (any TunnelProtocol)? {
        nslock.lock()
        defer { nslock.unlock() }

        return _tunnel
    }

    var tunnelStatus: TunnelStatus {
        nslock.lock()
        defer { nslock.unlock() }

        return _tunnelStatus
    }

    var settings: LatestTunnelSettings {
        nslock.lock()
        defer { nslock.unlock() }

        return _tunnelSettings
    }

    var deviceState: DeviceState {
        nslock.lock()
        defer { nslock.unlock() }

        return _deviceState
    }

    fileprivate func setConfigurationLoaded() {
        nslock.lock()
        defer { nslock.unlock() }

        guard !_isConfigurationLoaded else {
            return
        }

        _isConfigurationLoaded = true

        DispatchQueue.main.async {
            self.observerList.forEach { observer in
                observer.tunnelManagerDidLoadConfiguration(self)
            }
        }
    }

    fileprivate func setTunnel(_ tunnel: (any TunnelProtocol)?, shouldRefreshTunnelState: Bool) {
        nslock.lock()
        defer { nslock.unlock() }

        if let tunnel {
            subscribeVPNStatusObserver(tunnel: tunnel)
        } else {
            unsubscribeVPNStatusObserver()
        }

        _tunnel = tunnel

        // Update the existing state
        if shouldRefreshTunnelState {
            logger.debug("Refresh tunnel status for new tunnel.")
            refreshTunnelStatus()
        }
    }

    fileprivate func setTunnelStatus(_ block: (inout TunnelStatus) -> Void) -> TunnelStatus {
        nslock.lock()
        defer { nslock.unlock() }

        var newTunnelStatus = _tunnelStatus
        block(&newTunnelStatus)

        guard _tunnelStatus != newTunnelStatus else {
            return newTunnelStatus
        }

        logger.info("Status: \(newTunnelStatus).")

        _tunnelStatus = newTunnelStatus

        // Packet tunnel may have attempted or rotated the key.
        // In that case we have to reload device state from Keychain as it's likely was modified by packet tunnel.
        let newPacketTunnelKeyRotation = newTunnelStatus.observedState.connectionState?.lastKeyRotation
        if lastPacketTunnelKeyRotation != newPacketTunnelKeyRotation {
            lastPacketTunnelKeyRotation = newPacketTunnelKeyRotation
            refreshDeviceState()
        }
        switch newTunnelStatus.state {
        case .connecting, .reconnecting:
            // Start polling tunnel status to keep the relay information up to date
            // while the tunnel process is trying to connect.
            startPollingTunnelStatus(interval: establishingTunnelStatusPollInterval)

        case .connected, .waitingForConnectivity(.noConnection):
            // Start polling tunnel status to keep connectivity status up to date.
            startPollingTunnelStatus(interval: establishedTunnelStatusPollInterval)

        case .pendingReconnect, .disconnecting, .disconnected, .waitingForConnectivity(.noNetwork):
            // Stop polling tunnel status once connection moved to final state.
            cancelPollingTunnelStatus()

        case let .error(blockedStateReason):
            switch blockedStateReason {
            case .deviceRevoked, .invalidAccount:
                handleBlockedState(reason: blockedStateReason)
            default:
                break
            }

            // Stop polling tunnel status once blocked state has been determined.
            cancelPollingTunnelStatus()
        }

        DispatchQueue.main.async {
            self.observerList.forEach { observer in
                observer.tunnelManager(self, didUpdateTunnelStatus: newTunnelStatus)
            }
        }

        return newTunnelStatus
    }

    fileprivate func setSettings(_ settings: LatestTunnelSettings, persist: Bool) {
        nslock.lock()
        defer { nslock.unlock() }

        let shouldCallDelegate = _tunnelSettings != settings && _isConfigurationLoaded

        _tunnelSettings = settings

        if persist {
            do {
                try SettingsManager.writeSettings(settings)
            } catch {
                logger.error(
                    error: error,
                    message: "Failed to write settings."
                )
            }
        }

        if shouldCallDelegate {
            DispatchQueue.main.async {
                self.observerList.forEach { observer in
                    observer.tunnelManager(self, didUpdateTunnelSettings: settings)
                }
            }
        }
    }

    fileprivate func setDeviceState(_ deviceState: DeviceState, persist: Bool) {
        nslock.lock()
        defer { nslock.unlock() }

        let shouldCallDelegate = _deviceState != deviceState && _isConfigurationLoaded
        let previousDeviceState = _deviceState

        _deviceState = deviceState

        if persist {
            do {
                try SettingsManager.writeDeviceState(deviceState)
            } catch {
                logger.error(
                    error: error,
                    message: "Failed to write device state."
                )
            }
        }

        if shouldCallDelegate {
            DispatchQueue.main.async {
                self.observerList.forEach { observer in
                    observer.tunnelManager(
                        self,
                        didUpdateDeviceState: deviceState,
                        previousDeviceState: previousDeviceState
                    )
                }
            }
        }
    }

    // MARK: - Private methods

    @objc private func applicationDidBecomeActive(_ notification: Notification) {
        #if DEBUG
        logger.debug("Refresh device state and tunnel status due to application becoming active.")
        #endif
        refreshTunnelStatus()
        refreshDeviceState()
    }

    private func didUpdateNetworkPath(_ path: Network.NWPath) {
        updateTunnelStatus(tunnel?.status ?? .disconnected)
    }

    fileprivate func selectRelay() throws -> SelectedRelay {
        let cachedRelays = try relayCacheTracker.getCachedRelays()
        let retryAttempts = tunnelStatus.observedState.connectionState?.connectionAttemptCount ?? 0
        let selectorResult = try RelaySelector.evaluate(
            relays: cachedRelays.relays,
            constraints: settings.relayConstraints,
            numberOfFailedAttempts: retryAttempts
        )

        return SelectedRelay(
            endpoint: selectorResult.endpoint,
            hostname: selectorResult.relay.hostname,
            location: selectorResult.location,
            retryAttempts: retryAttempts
        )
    }

    fileprivate func prepareForVPNConfigurationDeletion() {
        nslock.lock()
        defer { nslock.unlock() }

        // Unregister from receiving VPN connection status changes
        unsubscribeVPNStatusObserver()

        // Cancel last VPN status mapping operation
        lastMapConnectionStatusOperation?.cancel()
        lastMapConnectionStatusOperation = nil
    }

    private func didReconnectTunnel(error: Error?) {
        nslock.lock()
        defer { nslock.unlock() }

        if let error, !error.isOperationCancellationError {
            logger.error(error: error, message: "Failed to reconnect the tunnel.")
        }

        // Refresh tunnel status only when connecting or reasserting to pick up the next relay,
        // since both states may persist for a long period of time until the tunnel is fully
        // connected.
        switch tunnelStatus.state {
        case .connecting, .reconnecting:
            logger.debug("Refresh tunnel status due to reconnect.")
            refreshTunnelStatus()

        default:
            break
        }
    }

    private func subscribeVPNStatusObserver(tunnel: any TunnelProtocol) {
        nslock.lock()
        defer { nslock.unlock() }

        unsubscribeVPNStatusObserver()

        statusObserver = tunnel
            .addBlockObserver(queue: internalQueue) { [weak self] tunnel, status in
                guard let self else { return }

                self.logger.debug("VPN connection status changed to \(status).")

                if [.disconnected, .invalid].contains(tunnel.status) {
                    self.startNetworkMonitor()
                } else {
                    self.cancelNetworkMonitor()
                }

                self.updateTunnelStatus(status)
            }
    }

    private func startNetworkMonitor() {
        cancelNetworkMonitor()

        networkMonitor = NWPathMonitor()
        networkMonitor?.pathUpdateHandler = { [weak self] path in
            self?.didUpdateNetworkPath(path)
        }

        networkMonitor?.start(queue: internalQueue)
    }

    private func cancelNetworkMonitor() {
        networkMonitor?.cancel()
        networkMonitor = nil
    }

    private func unsubscribeVPNStatusObserver() {
        nslock.lock()
        defer { nslock.unlock() }

        statusObserver?.invalidate()
        statusObserver = nil
    }

    private func refreshTunnelStatus() {
        nslock.lock()
        defer { nslock.unlock() }

        if let connectionStatus = _tunnel?.status {
            updateTunnelStatus(connectionStatus)
        }
    }

    /// Refresh device state from settings and update the in-memory value.
    /// Used to refresh device state when it's modified by packet tunnel during key rotation.
    private func refreshDeviceState() {
        let operation = AsyncBlockOperation(dispatchQueue: internalQueue) {
            do {
                let newDeviceState = try SettingsManager.readDeviceState()

                self.setDeviceState(newDeviceState, persist: false)
            } catch {
                if let error = error as? KeychainError, error == .itemNotFound {
                    return
                }

                self.logger.error(error: error, message: "Failed to refresh device state")
            }
        }

        operation.addCondition(MutuallyExclusive(category: OperationCategory.deviceStateUpdate.category))
        operation.addObserver(BackgroundObserver(
            application: application,
            name: "Refresh device state",
            cancelUponExpiration: true
        ))

        operationQueue.addOperation(operation)
    }

    /// Update `TunnelStatus` from `NEVPNStatus`.
    /// Collects the `PacketTunnelStatus` from the tunnel via IPC if needed before assigning
    /// the `tunnelStatus`.
    private func updateTunnelStatus(_ connectionStatus: NEVPNStatus) {
        nslock.lock()
        defer { nslock.unlock() }

        let operation = MapConnectionStatusOperation(
            queue: internalQueue,
            interactor: TunnelInteractorProxy(self),
            connectionStatus: connectionStatus,
            networkStatus: networkMonitor?.currentPath.status
        )

        operation.addCondition(
            MutuallyExclusive(category: OperationCategory.tunnelStateUpdate.category)
        )

        // Cancel last VPN status mapping operation
        lastMapConnectionStatusOperation?.cancel()
        lastMapConnectionStatusOperation = operation

        operationQueue.addOperation(operation)
    }

    private func scheduleSettingsUpdate(
        taskName: String,
        modificationBlock: @escaping (inout LatestTunnelSettings) -> Void,
        completionHandler: (() -> Void)?
    ) {
        let operation = AsyncBlockOperation(dispatchQueue: internalQueue) {
            let currentSettings = self._tunnelSettings
            var updatedSettings = self._tunnelSettings

            modificationBlock(&updatedSettings)

            // Select new relay only when relay constraints change.
            let currentConstraints = currentSettings.relayConstraints
            let updatedConstraints = updatedSettings.relayConstraints
            let selectNewRelay = currentConstraints != updatedConstraints

            self.setSettings(updatedSettings, persist: true)
            self.reconnectTunnel(selectNewRelay: selectNewRelay, completionHandler: nil)
        }

        operation.completionBlock = {
            DispatchQueue.main.async {
                completionHandler?()
            }
        }

        operation.addObserver(BackgroundObserver(
            application: application,
            name: taskName,
            cancelUponExpiration: false
        ))
        operation.addCondition(
            MutuallyExclusive(category: OperationCategory.settingsUpdate.category)
        )

        operationQueue.addOperation(operation)
    }

    private func scheduleDeviceStateUpdate(
        taskName: String,
        reconnectTunnel: Bool = true,
        modificationBlock: @escaping (inout DeviceState) -> Void,
        completionHandler: (() -> Void)? = nil
    ) {
        let operation = AsyncBlockOperation(dispatchQueue: internalQueue) {
            var deviceState = self.deviceState

            modificationBlock(&deviceState)

            self.setDeviceState(deviceState, persist: true)

            if reconnectTunnel {
                self.reconnectTunnel(selectNewRelay: false, completionHandler: nil)
            }
        }

        operation.completionBlock = {
            DispatchQueue.main.async {
                completionHandler?()
            }
        }

        operation.addObserver(BackgroundObserver(
            application: application,
            name: taskName,
            cancelUponExpiration: false
        ))
        operation.addCondition(
            MutuallyExclusive(category: OperationCategory.deviceStateUpdate.category)
        )

        operationQueue.addOperation(operation)
    }

    // MARK: - Tunnel status polling

    private func startPollingTunnelStatus(interval: Duration) {
        guard !isPolling else { return }

        isPolling = true

        logger.debug("Start polling tunnel status every \(interval.logFormat()).")

        let timer = DispatchSource.makeTimerSource(queue: .main)
        timer.setEventHandler { [weak self] in
            self?.refreshTunnelStatus()
        }
        timer.schedule(wallDeadline: .now() + interval, repeating: interval.timeInterval)
        timer.activate()

        tunnelStatusPollTimer?.cancel()
        tunnelStatusPollTimer = timer
    }

    private func cancelPollingTunnelStatus() {
        guard isPolling else { return }

        logger.debug("Cancel tunnel status polling.")

        tunnelStatusPollTimer?.cancel()
        tunnelStatusPollTimer = nil
        isPolling = false
    }

    private func cancelPollingKeyRotation() {
        guard isRunningPeriodicPrivateKeyRotation else { return }

        logger.debug("Cancel key rotation polling.")

        privateKeyRotationTimer?.cancel()
        privateKeyRotationTimer = nil
        isRunningPeriodicPrivateKeyRotation = false
    }

    fileprivate func removeLastUsedAccount() {
        do {
            try SettingsManager.setLastUsedAccount(nil)
        } catch {
            logger.error(
                error: error,
                message: "Failed to delete account data."
            )
        }
    }

    func handleRestError(_ error: Error) {
        guard let restError = error as? REST.Error else { return }

        if restError.compareErrorCode(.deviceNotFound) {
            handleBlockedState(reason: .deviceRevoked)
        } else if restError.compareErrorCode(.invalidAccount) {
            handleBlockedState(reason: .invalidAccount)
        }
    }

    private func handleBlockedState(reason: BlockedStateReason) {
        switch reason {
        case .deviceRevoked:
            setDeviceState(.revoked, persist: true)
        case .invalidAccount:
            unsetTunnelConfiguration {
                self.setDeviceState(.revoked, persist: true)
                self.operationQueue.cancelAllOperations()
                self.removeLastUsedAccount()
            }
        default:
            break
        }
    }

    private func unsetTunnelConfiguration(completion: @escaping () -> Void) {
        setSettings(LatestTunnelSettings(), persist: true)

        // Tell the caller to unsubscribe from VPN status notifications.
        prepareForVPNConfigurationDeletion()

        // Reset tunnel.
        _ = setTunnelStatus { tunnelStatus in
            tunnelStatus = TunnelStatus()
            tunnelStatus.state = .disconnected
        }

        // Finish immediately if tunnel provider is not set.
        guard let tunnel else {
            completion()
            return
        }

        // Remove VPN configuration.
        tunnel.removeFromPreferences { [self] error in
            internalQueue.async { [self] in
                // Ignore error but log it.
                if let error {
                    logger.error(
                        error: error,
                        message: "Failed to remove VPN configuration."
                    )
                }

                setTunnel(nil, shouldRefreshTunnelState: false)

                completion()
            }
        }
    }
}

#if DEBUG

// MARK: - Simulations

extension TunnelManager {
    enum AccountExpirySimulationOption {
        case closeToExpiry
        case expired
        case active

        fileprivate var date: Date? {
            let calendar = Calendar.current
            let now = Date()

            switch self {
            case .active:
                return calendar.date(byAdding: .year, value: 1, to: now)

            case .closeToExpiry:
                return calendar.date(
                    byAdding: DateComponents(day: NotificationConfiguration.closeToExpiryTriggerInterval, second: 5),
                    to: now
                )

            case .expired:
                return calendar.date(byAdding: .minute, value: -1, to: now)
            }
        }
    }

    /**

     This function simulates account state transitions. The change is not permanent and any call to
     `updateAccountData()` will overwrite it, but it's usually enough for quick testing.

     It can be invoked somewhere in `initTunnelManagerOperation` (`AppDelegate`) after tunnel manager is fully
     initialized. The following code snippet can be used to cycle through various states:

     ```
     func delay(seconds: UInt) async throws {
         try await Task.sleep(nanoseconds: UInt64(seconds) * 1_000_000_000)
     }

     Task {
         print("Wait 5 seconds")
         try await delay(seconds: 5)

         print("Simulate active account")
         self.tunnelManager.simulateAccountExpiration(option: .active)
         try await delay(seconds: 5)

         print("Simulate close to expiry")
         self.tunnelManager.simulateAccountExpiration(option: .closeToExpiry)
         try await delay(seconds: 10)

         print("Simulate expired account")
         self.tunnelManager.simulateAccountExpiration(option: .expired)
         try await delay(seconds: 5)

         print("Simulate active account")
         self.tunnelManager.simulateAccountExpiration(option: .active)
     }
     ```

     Another way to invoke this code is to pause debugger and run it directly:

     ```
     command alias swift expression -l Swift -O --

     swift import MullvadVPN
     swift (UIApplication.shared.delegate as? AppDelegate)?.tunnelManager.simulateAccountExpiration(option: .closeToExpiry)
     ```

     */
    func simulateAccountExpiration(option: AccountExpirySimulationOption) {
        scheduleDeviceStateUpdate(taskName: "Simulating account expiry", reconnectTunnel: false) { deviceState in
            guard case .loggedIn(var accountData, let deviceData) = deviceState, let date = option.date else { return }

            accountData.expiry = date

            deviceState = .loggedIn(accountData, deviceData)
        }
    }
}

#endif

private struct TunnelInteractorProxy: TunnelInteractor {
    private let tunnelManager: TunnelManager

    init(_ tunnelManager: TunnelManager) {
        self.tunnelManager = tunnelManager
    }

    var tunnel: (any TunnelProtocol)? {
        tunnelManager.tunnel
    }

    func getPersistentTunnels() -> [any TunnelProtocol] {
        tunnelManager.tunnelStore.getPersistentTunnels()
    }

    func createNewTunnel() -> any TunnelProtocol {
        tunnelManager.tunnelStore.createNewTunnel()
    }

    func setTunnel(_ tunnel: (any TunnelProtocol)?, shouldRefreshTunnelState: Bool) {
        tunnelManager.setTunnel(tunnel, shouldRefreshTunnelState: shouldRefreshTunnelState)
    }

    var tunnelStatus: TunnelStatus {
        tunnelManager.tunnelStatus
    }

    func updateTunnelStatus(_ block: (inout TunnelStatus) -> Void) -> TunnelStatus {
        tunnelManager.setTunnelStatus(block)
    }

    var isConfigurationLoaded: Bool {
        tunnelManager.isConfigurationLoaded
    }

    var settings: LatestTunnelSettings {
        tunnelManager.settings
    }

    var deviceState: DeviceState {
        tunnelManager.deviceState
    }

    func setConfigurationLoaded() {
        tunnelManager.setConfigurationLoaded()
    }

    func setSettings(_ settings: LatestTunnelSettings, persist: Bool) {
        tunnelManager.setSettings(settings, persist: persist)
    }

    func setDeviceState(_ deviceState: DeviceState, persist: Bool) {
        tunnelManager.setDeviceState(deviceState, persist: persist)
    }

    func removeLastUsedAccount() {
        tunnelManager.removeLastUsedAccount()
    }

    func startTunnel() {
        tunnelManager.startTunnel()
    }

    func prepareForVPNConfigurationDeletion() {
        tunnelManager.prepareForVPNConfigurationDeletion()
    }

    func selectRelay() throws -> SelectedRelay {
        try tunnelManager.selectRelay()
    }

    func handleRestError(_ error: Error) {
        tunnelManager.handleRestError(error)
    }
}

// swiftlint:disable:this file_length<|MERGE_RESOLUTION|>--- conflicted
+++ resolved
@@ -516,29 +516,6 @@
         )
     }
 
-<<<<<<< HEAD
-    func setObfuscationSettings(_ newSettings: WireGuardObfuscationSettings) {
-        scheduleSettingsUpdate(
-            taskName: "Set obfuscation settings",
-            modificationBlock: { settings in
-                settings.wireGuardObfuscation = newSettings
-            },
-            completionHandler: nil
-        )
-    }
-    
-    func setTunnelQuantumResistance(_ newTQRSettings: WireGuardTunnelQuantumResistanceSettings) {
-        scheduleSettingsUpdate(
-            taskName: "Set quantum resistance settings",
-            modificationBlock: { settings in
-                settings.wireGuardTunnelQuantumResistance = newTQRSettings
-            },
-            completionHandler: nil
-        )
-    }
-
-=======
->>>>>>> fb4b924f
     func refreshRelayCacheTracker() throws {
         try relayCacheTracker.refreshCachedRelays()
     }
