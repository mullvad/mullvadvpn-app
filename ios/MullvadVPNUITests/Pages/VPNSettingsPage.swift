--- conflicted
+++ resolved
@@ -19,13 +19,8 @@
         _ subButtonAccessibilityIdentifier: AccessibilityIdentifier
     ) -> XCUIElement {
         let tableView = app.tables[AccessibilityIdentifier.vpnSettingsTableView]
-<<<<<<< HEAD
         let matchingCells = tableView.otherElements[cellAccessiblityIdentifier.asString]
-        let expandButton = matchingCells.buttons[AccessibilityIdentifier.expandButton]
-=======
-        let matchingCells = tableView.otherElements[cellAccessiblityIdentifier.rawValue]
         let expandButton = matchingCells.buttons[subButtonAccessibilityIdentifier]
->>>>>>> 4baba029
         let lastCell = tableView.cells.allElementsBoundByIndex.last!
         tableView.scrollDownToElement(element: lastCell)
         return expandButton
