# Changelog
All changes to the software that can be noticed from the users' perspective should have an entry in
this file. Except very minor things that will not affect functionality, such as log message changes
and minor GUI adjustments.

### Format

The format is based on [Keep a Changelog](http://keepachangelog.com/en/1.0.0/).

Entries should have the imperative form, just like commit messages. Start each entry with words like
add, fix, increase, force etc.. Not added, fixed, increased, forced etc.

Line wrap the file at 100 chars.                                              That is over here -> |

### Categories each change fall into

* **Added**: for new features.
* **Changed**: for changes in existing functionality.
* **Deprecated**: for soon-to-be removed features.
* **Removed**: for now removed features.
* **Fixed**: for any bug fixes.
* **Security**: in case of vulnerabilities.

## [Unreleased]
### Added
- Add automatic MTU detection for desktop platforms. This currently only uses information about
  dropped packets and does not take fragmentation into account.
- Add ability to import server IP overrides in GUI.

<<<<<<< HEAD
=======
### Changed
- Change default obfuscation setting to `auto`.
- Migrate obfuscation settings for existing users from `off` to `auto`.
- Allow NDP packets from/to non link-local IPv6.

>>>>>>> cb93d62b
#### Android
- Add support for all screen orientations.
- Add toggle for enabling or disabling split tunneling.
- Add auto connect and lockdown mode guide on platforms that has system vpn settings.
- Add 3D map to Connect screen.
- Add the ability to create and manage custom lists of relays.
- Add Server IP overrides feature.

### Changed
- Change default obfuscation setting to `auto`.
- Migrate obfuscation settings for existing users from `off` to `auto`.

#### Android
- Migrate to Compose Navigation which also improves screen transition animations.
- Increase focus highlight opacity.
- Set auto-connect setting as legacy on platforms with system vpn settings.

### Fixed
- Continual excessive attempts to update the API IP were made after testing access methods.
- Fix pointless API access method rotations for concurrent requests.
- Fix daemon rotating logs on startup even if another daemon is already running.

### Security
#### Android
- Change from singleTask to singleInstance to fix Task Affinity Vulnerability in Android 8.
- Add protection against some tapjacking vulnerabilities.


## [2024.1] - 2024-03-21
### Fixed
- Fix map scaling issues when changing display scale settings and when running under Wayland on
  Linux.

#### macOS
- Fix bug that caused high CPU usage.
- Fix bugs that caused the log to be filled with socket errors, by handling closed sockets
  gracefully.


## [2024.1-beta2] - 2024-02-19
### Added
- Add account UUID to verbose 'mullvad account get -v' output.
- Respect OS prefer-reduced-motion setting.
- Add CLI command for exporting settings patches: `mullvad export-settings`. Currently, it generates
  a patch containing all patchable settings, which only includes relay IP overrides.
- Make `mullvad status` prints if lockdown mode is enabled when disconnected.
- Add option to configure custom API access methods. Custom API access methods allows the user to
  circumvent censorship by proxying API traffic.
- Add confirmation dialog when deleting a custom list.
- Add support for custom SOCKS5 OpenVPN bridges running locally.

### Fixed
- Fix connectivity issues that would occur when using quantum-resistant tunnels with an incorrectly
  configured MTU.
- Fix custom list name validation by not allowing empty names.

#### Linux
- Fix Bash shell completions for subcommands in the CLI.
- Fix out IP missing forever when am.i.mullvad.net returns error.

#### macOS
- Fix default route not being restored when disconnecting when the gateway was a link-local IPv6
  address.
- Fix app sometimes getting stuck in error state when the connection is unstable. This occurred
  when the default route was removed while connecting.
- Improve multihop performance by preventing fragmentation in the tunnel. This is done by setting
  an MTU on the default route.

### Changed
- Remove `--location` flag from `mullvad status` CLI. Location and IP will now always
  be printed (if available). `mullvad status listen` no longer prints location info.
- Change CLI interface for custom SOCKS5 bridges as part of supporting bridges running locally.
- Upgrade the background map to a new WebGL 3D map. This should both look better and be more
  performant.
- Update Electron from 26.3.0 to 28.1.3.
- Improve the "Connecting to system service"-view with information about the situation and
  troubleshooting tips.
- Update support email address to new email address, support@mullvadvpn.net.

#### Linux
- Enable quantum resistant tunnels by default (when set to `auto`). On other platforms, `auto` still
  always means the same thing as `off`.

#### Windows
- Add information to error notification about an error that is often caused by an incompatibility
  with VMWare.


## [android/2023.10] - 2023-12-14
Identical to `android/2023.10-beta1`.


## [2024.1-beta1] - 2023-12-14
### Added
- Add CLI support for applying patches to the settings with `mullvad import-settings`.

### Changed
- CLI command `mullvad relay set tunnel wireguard entry-location` changed to
  `mullvad relay set tunnel wireguard entry location`, as the `location` subcommand can now be
  swapped for `custom-list` to select entry relays using a custom list.

#### Linux
- Rename interface name from `wg-mullvad` to `wg0-mullvad`.

### Fixed
- Validate that hostname matches correct server type for CLI commands `mullvad relay set location`,
  `mullvad bridge set location`, and `mullvad relay set tunnel wireguard entry location`.

#### Linux
- Prevent fragmentation when multihop is enabled by setting a default route MTU.
- Fix stable releases being considered a downgrade from a beta version by `dnf`.


## [android/2023.10-beta1] - 2023-12-11
### Fixed
#### Android
- Fix relay selector attempting to connect to OpenVPN relays in some circumstances.


## [android/2023.9] - 2023-12-06
### Added
#### Android
- Add missing translations for in-app purchases and a few settings.


## [2023.6] - 2023-12-06
### Changed
- Update OpenVPN to 2.6.8 from 2.6.0.

### Security
- Update OpenVPN to 2.6.8 to fix CVE-2023-46850, which could cause freed memory to be sent to the
  peer.


## [android/2023.8] - 2023-11-28
Identical to `android/2023.8-beta2`.


## [android/2023.8-beta2] - 2023-11-27
### Fixed
#### Android
- Fix top bar flickering in some scrollable views.
- Fix welcome screen sometimes showing on app restart after adding time.
- Fix inconsistencies with the account history in the login view.
- Fix OS crash when sharing long logs by instead sharing the log content as a file.
- Improve in-app purchase and verification flow in some circumstances.


## [2023.6-beta1] - 2023-11-23
### Added
- Add customizable relay lists to the CLI on desktop. Custom lists can be managed through
  `mullvad custom-lists` and can be selected through `mullvad relay set` and `mullvad bridge set`.
- Add custom lists to location selector in desktop app.
- Add custom API access methods to the CLI on desktop. Custom API access methods allow the user to
  proxy API traffic through a peer before connecting to a tunnel. They are managed through
  `mullvad api-access`, and the initially supported network protocols are `Shadowsocks` and
  `SOCKS5`.
- Add social media content blocker.
- Add ability to override server IPs to the CLI.

### Changed
- Update Electron from 25.2.0 to 26.3.0.

#### Linux
- Don't block forwarding of traffic when the split tunnel mark (ct mark) is set.

### Removed
#### Windows
- Remove wireguard-go (userspace WireGuard) support.

### Fixed
- Show correct endpoint in CLI for custom relays.
- Lower risk of being rate limited.
- Fix error dialog when failing to write to console by handling the thrown error.
- Fix error dialog displayed when the daemon was killed.
- Fix desktop app freezing when navigations occur in very quick succession.

#### Windows
- Correctly detect whether OS is Windows Server (primarily for logging in daemon.log).

### Security
#### Windows
- Fix possible privilege escalation by setting stricter permissions on mullvad directories such as
  the directory in ProgramData (CVE-2023-50446).


## [android/2023.8-beta1] - 2023-11-20
### Changed
#### Android
- Add Google Play in-app purchases to the build distributed via Google Play.
- Add social media content blocker.
- Add support for setting per-app language in system settings.
- Improve device and expiry information throughout the app.
- Migrate remaining views to Compose and MVVM (welcome, out-of-time, login, problem report, logs
  voucher dialog, in-app notifications).
- Add share button to the log view which can be used to copy or in other ways share the log text.
  This was partially added to due to limitations in Compose which result in it not being possible to
  select and copy text in the log view.


## [android/2023.7] - 2023-10-11
### Changed
#### Android
- Minor addition to problem report logs to aid debugging of user issues.


## [2023.5] - 2023-10-10
### Added
#### Linux
- Start signing the deb and rpm files (GPG)

### Fixed
#### macOS
- Fix connectivity issues when switching between networks or disconnecting.


## [android/2023.6] - 2023-09-25
### Fixed
#### Android
- Fix inconsistent dialog corner radius.
- Fix missing scrolling in the changes dialog.
- Fix unused bundled relay list.


## [2023.5-beta2] - 2023-09-20
### Fixed
#### macOS
- Ensure that the default tunnel route is added back after waking from hibernation. Previously, the
  tunnel became unusable despite the app appearing to be connected.
- Work around issue where the default route was lost after disconnecting after switching between
  networks.
- Fix slow offline detection.
- Fix inability to switch from a network to a higher-priority network without the tunnel timing out.


## [android/2023.6-beta2] - 2023-09-13
### Fixed
#### Android
- Fix tunnel state and connection details sometimes getting stuck showing the wrong information.
- Fix MTU dismiss behavior.
- Fix DNS input crash.
- Fix inconsistent dialog padding.


## [android/2023.6-beta1] - 2023-08-29
### Added
#### Android
- Add quantum resistant tunneling.
- Add UDP-over-TCP WireGuard obfuscation.
- Improve how the Android firewall handles incoming connections on Android 11+ devices.
- Add search bar to the Select location view.
- Add settings entry to configure WireGuard port by either using a predefined or custom port.

### Changed
#### Android
- Combine the "Preferences" and "Account" settings sub-menus into a single one called
  "VPN Settings".
- Make "Split tunneling" more accessible by placing it directly in the main settings menu.
- Migrate multiple views to Compose and MVVM (Settings, Account, Split tunneling, Select location).

### Fixed
#### Android
- Reduce flickering in the main/connect view.


## [android/2023.5] - 2023-08-02
### Changed
#### Android
- New fancy version number in order to try to resolve Google Play distribution issues. Otherwise
  same as `android/2023.4`.


## [android/2023.4] - 2023-07-18
### Changed
#### Android
- Prevent opening download page in Google Play builds.


## [2023.5-beta1] - 2023-07-13
### Added
- Add `--help` and `--version` options to the desktop GUI application.
- Add creation date below device name in the device list screen.
- Add account view button in main view in the desktop app.
- Add time left and device name in the header bar in the desktop app.

### Changed
- In the CLI, update the `tunnel` subcommand to resemble `relay` more. For example, by adding a
  unified `mullvad tunnel get` command and removing individual `get` subcommands like
  `mullvad tunnel ipv6 get`.
- Update the CLI multihop settings to make it possible to set the entry location without toggling
  multihop on or off.
- In the CLI, the `mullvad account get` command will now print the account number (if there is one)
  after the device has been revoked.
- Update the CLI relay, multihop & bridge selection interface to accept a hostname as sole argument,
  inheriting the behavior of `mullvad relay set hostname`. This is in addition to accepting a
  geographical location as basis for filtering relays.
- Silence OpenVPN "replay attack" warnings.
- Update Electron from 23.2.0 to 25.2.0.

#### Windows
- In the CLI, add a unified `mullvad split-tunnel get` command to replace the old commands
  `mullvad split-tunnel pid list` and `mullvad split-tunnel get`.

### Fixed
- Update relay list after logging in. Previously, if the user wasn't logged in when the daemon
  started, the relay list would only be updated after attempting to connect to the VPN.

#### macOS
- Fix inability to sync iCloud and Safari bookmarks while connected to the VPN.

### Removed
- Remove the CLI subcommand `mullvad relay set hostname`.


## [2023.4] - 2023-06-27
### Fixed
- Fix misaligned read in `shadowsocks` leading to a panic on some platforms.


## [android/2023.3] - 2023-06-27
### Changed
#### Android
- Change so that all links and texts leading to the mullvad webpage display a modified version of
  the webpage that does not include links to the account page in order to comply with
  the Google Play payment policies. This doesn't apply to F-Droid builds.
- Hide the FAQs and Guides button for Google Play users.


## [android/2023.2] - 2023-05-22
### Changed
#### Android
- Change so that all links and texts leading to the account web page (which also includes a payment
  flow) are either hidden or leads to the app itself (notification actions) in order to comply with
  the Google Play payment policies. This doesn't apply to F-Droid builds.


## [android/2023.1] - 2023-05-16
### Fixed
#### Android
- Fix DNS input keyboard type.


## [android/2023.1-beta2] - 2023-05-09
### Added
#### Android
- Add "Manage account" button to the account view.

### Fixed
#### Android
- Fix missing payment info in out-of-time view.


## [android/2023.1-beta1] - 2023-05-03
### Added
#### Android
- Add themed icon.
- Add DNS content blockers.

### Changed
#### Android
- Clarify some of the error messages throughout the app.
- Increase WireGuard key rotation interval to 14 days.
- Change the DNS/MTU input to rely on dialogs in order to improve the UX on some devices.
- Hide "Buy more credit" buttons in the default release build published to Google Play, our website
  and GitHub. The buttons are still visible for F-Droid builds.

### Fixed
#### Android
- Fix adaptive app icon which previously had a displaced nose and some other oddities.
- Fix app version sometimes missing in the settings menu.


## [2023.4-beta1] - 2023-05-02
### Added
- Log select settings on each connection attempt.

### Changed
- Update Electron from 21.1.1 to 23.2.0.

#### macOS
- Change macOS app signing key and certificates. Replace those issued to Amagicom AB (the parent
  company of Mullvad VPN AB) with new certificates issued directly to Mullvad VPN AB.

### Deprecated
#### Linux
- Deprecated support for Debian 10. This also means dropping support for glibc older
  than 2.31 and Linux kernels older than 5.10.

### Fixed
- Fix location search in desktop app only searching for English location names.
- Fix automatic WireGuard key rotation not being initialized correctly when not running the GUI.
- Fix duplicated notifications in some situations.
- Fix notification setting being inverted. When non-important notifications were disabled it instead
  disabled important ones and showed non-important ones.
- Work around issues with PQ and multihop caused by fragmentation in the tunnel. The workaround
  doesn't fix fragmentation issues in general but prevents the PSK exchange packets from being
  fragmented by setting an explicit maximum segment size.

#### macOS
- Fix tray window behaviour when opening mission control and switching between full-screen
  workspaces.
- Fix issue where app stopped responding on ARM Macs.

#### Linux
- Fix RPM package containing unecessary files causing conflicts with other electron-builder based
  packages.


## [2023.3] - 2023-04-05
### Changed
- Change WireGuard key rotation interval to 14 days. It was 7 days on desktop and 4 days on
  Android.


## [2023.3-beta1] - 2023-03-23
### Added
- Add Kyber1024 KEM algorithm into the Post-Quantum secure key exchange algorithm. This means the
  Quantum-resistant-tunnels feature now mixes both Classic McEliece and Kyber for added protection.
- Add notification dot to tray icon and system notification throttling.
- Add troubleshooting information to some in-app notifications.
- Add setting for quantum resistant tunnels to the desktop GUI.
- Enable `TCP_NODELAY` for the socket used by WireGuard over TCP. Improves latency and performance.

### Changed
- Update the Post-Quantum secure key exchange gRPC client to use the stabilized
  `PskExchangeV1` endpoint
- Add "auto" setting for the quantum-resistant tunnel feature, and make it the default. If it was
  previously set to off, it will now be set to auto instead. That currently means the same thing as
  "off", but this might change in the future.
- Update OpenVPN to 2.6.0 from 2.5.3.
- Update OpenSSL to 1.1.1t from 1.1.1j.
- Post-Quantum secure tunnels and multihop can now be used at the same time.

#### Windows
- Remove automatic fallback to wireguard-go. This is done as a first step before fully
  deprecating it on Windows.

### Removed
- Remove port 443 as valid port for WireGuard over TCP. Keep only port 80 and 5001. The reason is
  to free up port 443 for other TCP based obfuscation later.

### Fixed
- Fix close to expiry notification not showing unless app is opened once within the last three days
  in the desktop app.
- Retry if PQ PSK negotiation fails for any reason.
- Fix accumulated tunnel state notifications sometimes displayed after suspend.


## [2023.2] - 2023-03-06
### Fixed
#### Windows
- Fix desktop app not quitting properly after switching from unpinned to pinned window.
- Fix service not starting when LSA protection is enabled (which is the default on Windows 11 22H2).
- Fix some issues with setting system DNS by using SetInterfaceDnsSettings when it's available (on
  Windows 10, version 1809 and above).


## [2023.1] - 2023-02-20
### Fixed
#### Windows
- Don't fail to show the mullvad-daemon help text if some of the default paths cannot be obtained.


## [2023.1-beta2] - 2023-02-06
### Fixed
- Fix sorting of devices in the "too many devices"-view to properly sort on device creation time.

#### macOS
- Improved reliability of the connectivity check workaround by adding an extra captive portal check
  domain.
- Show "Mullvad VPN" in the Login Items UI instead of "Amagicom AB".
- Detect whether users need to approve the launch daemon in the Login Items UI.


## [2023.1-beta1] - 2023-01-26
### Added
- Add quit button to tray context menu on Linux and Window.
- Add search bar to location list in desktop app.

#### Windows
- Remove all settings when the app is uninstalled silently.

### Changed
- Update Electron from 19.0.13 to 21.1.1.

### Fixed
- When a country is selected, and the constraints only match relays that are not included on the
  country level, select those relays anyway.
- Fix regression where WireGuard relays were connected to over OpenVPN after a couple of failed
  attempts, when the tunnel type was set to `any`.
- Fix missing connect timeout when connecting to a WireGuard relay over TCP.
- Fix failure to apply firewall rules that could occur when connecting timed out.

#### macOS
- Fix fish shell completions when installed via Homebrew on Apple Silicon Macs.

#### Linux
- Remove last filesystem dependency of early boot blocking unit.
- Ensure RPM package removes all application directories when uninstalled.
- Fix architecture field for ARM RPM builds so the app installs on Fedora based distros.

#### Windows
- Ignore adapters that have no valid GUID when removing obsolete Wintun interfaces during install.
  Previously, the installer would abort.
- Revert to using netsh for DNS config, as some Windows builds did not deal with changes correctly.
  `TALPID_DNS_MODULE` can be used to override this.
- Fix deadlock that could occur when the default route changed while initializing split tunneling.

### Removed
#### macOS
- Remove ⌘Q shortcut.

### Security
#### Windows
- DNS loopback traffic is no longer blocked. Note that local resolvers are still unable to forward
  queries to servers that would normally be blocked.


## [android/2022.3] - 2022-11-14
### Added
#### Android
- Add privacy policy link in settings.
- Add initial privacy consent which is showed on each start until approved.


## [android/2022.2] - 2022-10-17
Identical to android/2022.2-beta2 except for updated translations.


## [2022.5] - 2022-10-14
### Fixed
#### Linux
- Don't prevent early boot service from running if logging to a file fails.


## [2022.5-beta2] - 2022-10-05
### Added
- Add custom option to WireGuard port selector.

#### Linux
- Add ARM64 (aarch64) builds. This is the first release with Linux ARM support.

### Changed
- Experimental: Upgrade the support for quantum-resistant WireGuard tunnels to a newer protocol.

### Fixed
- Reset known location when connecting to a custom relay.

#### Linux
- Fix app crashing immediately when using some icon themes.


## [2022.5-beta1] - 2022-09-26
### Added
- Add obfuscation settings under "WireGuard settings".

#### Windows
- The default VPN protocol is slowly being changed from OpenVPN to WireGuard.
  The app fetches the ratio between the protocols from the API.

#### Linux
- GUI: Add electron flags to run Wayland native if in a compositor/desktop known to work well
- Add support for Linux ARM64. No installers are produced yet. But the source code can now
  be built for ARM64.

### Changed
- Reject invalid WireGuard ports in the CLI.
- Reorganize settings into more logical categories.
- Upgrade wireguard-go to 20220703234212 (Windows: v0.5.3).
- Prune bridges far away from the selected relay.
- Stay connected when desktop app is killed or crashes. The only situation where the app now
  disconnects on quit is when the user presses the quit button.
- Update Electron from 18.0.3 to 19.0.13.
- Expand allowed range of multicast destinations to include all of `239.0.0.0/8` (administratively
  scoped addresses), when local network sharing is enabled.
- Default to selecting Sweden as the entry location when using WireGuard multihop. Previously,
  a random location was used.

#### Windows
- Remove dependency on `ipconfig.exe`. Call `DnsFlushResolverCache` to flush the DNS cache.
- Upgrade Wintun to 0.14.1.

#### Linux
- The daemon binary and systemd unit file will now be placed in `/usr/bin/` and
  `/usr/lib/systemd/system` respectively, to aid with starting the system service on systems where
  `/opt` isn't mounted during early boot.

### Fixed
- Connect to TCP endpoints over IPv6 if IPv6 is enabled for WireGuard.
- Fix udp2tcp not working when quantum-resistant tunnels are enabled.
- Quit app gracefully if renderer process is killed or crashes.
- Enable reconnect in blocked state in desktop app.
- Fix error handling during device removal in the desktop app.
- Enable interface settings when app is logged out
- Fix 'mullvad status -v' to include the port of the endpoint when connecting over TCP.
- Check whether the device is valid when reconnecting from the error state.
- Stop reconnecting when the account has run out of time.
- Show out of time view after failing to connect due to being out of time.

#### Windows
- Only use the most recent list of apps to split when resuming from hibernation/sleep if applying
  it was successful.
- Don't fail install if the device tree contains nameless callout driver devices.

### Security
- When the system service is being shut down and the target state is _secured_, maintain the
  blocking firewall rules. Unless it's possible to deduce that the system isn't shutting down and
  the system service is being stopped by the user intentionally. This is to prevent leaks that might
  occur during system shutdown. Fixes 2022 Mullvad app audit issue item `MUL22-02`.

#### Windows
- Upgrade win-split-tunnel driver to version 1.2.2.0. Fixes incomplete validation of input buffers
  that could result in out-of-bounds reads. Fixes 2022 Mullvad app audit issue item `MUL22-01`.

#### Linux
- Added traffic blocking during early boot, before the daemon starts, to prevent leaks in the case
  that the system service starts after a networking daemon has already configured a network
  interface.


## [android/2022.2-beta2] - 2022-09-09
### Changed
#### Android
- Refresh device data when opening the account view to ensure the local data is up-to-date and that
  the device hasn't been revoked.
- Disable settings button during login.

### Fixed
#### Android
- Fix crash sometimes occurring during account creation.
- Fix tunnel info expansion state not remembered during pause and resume.
- Fix crash during some view transitions.
- Fix disabled login button on login failure. Instead, the login button will now still be enabled
  on login failures to let the user re-attempt the login.


## [2022.4] - 2022-08-19
### Added
#### Windows
- Windows daemon now looks up the MTU on the default interface and uses this MTU instead of the
  default 1500. The 1500 is still the fallback if this for some reason fails. This may stop
  fragmentation.

### Fixed
#### Linux
- Fix issue where MTU could not be manually set in the app.
- Lower the max MTU from the automatic MTU detection down to 1380,
  which was the hardcoded default before the automatic detection was implemented.
  This solves issues where the physical interface MTU was set higher than it could
  actually transport.


## [android/2022.2-beta1] - 2022-08-11
### Added
#### Android
- Add device management to the Android app. This simplifies knowing which device is which and adds
  the option to log other devices out when the account already has five devices.

### Changed
#### Android
- Lowered default MTU to 1280 on Android.
- Disable app icon badge for tunnel state notification/status.

### Removed
#### Android
- Remove WireGuard view as it's no longer needed with the new way of managing devices.

### Fixed
#### Android
- Fix unused dependencies loaded in the service/tile DI graph.
- Fix missing IPC message unregistration causing multiple copies of some messages to be received.
- Fix quick settings tile being unresponsive and causing crashes on some devices.
- Fix quick settings tile not working when the device is locked. It will now prompt the user to
  unlock the device before attempting to toggle the tunnel state.
- Fix crash when clicking in-app URL notifications.

### Security
#### Android
- Prevent location request responses from being received outside the tunnel when in the connected
  state.


## [2022.3] - 2022-08-10
This release is for desktop only.

This release is identical to 2022.3-beta3.


## [2022.3-beta3] - 2022-07-28
### Fixed
- Fix showing incompatible relay filtering options in desktop app. The filtering options are now
  dependent on the other filters.

#### Windows
- Fix app occasionally getting stuck in the offline state after being suspended.

#### Linux
- Fixed incompatibility with newer kernel versions (5.19 and up).

### Security
#### Windows
- Fix potential leak window when stopping the service and auto-connect is enabled and always
  require VPN is disabled. When stopped, usually due to a reboot, the daemon would disconnect
  before entering a blocking state.


## [2022.3-beta2] - 2022-06-29
### Fixed
#### Windows
- Fix DNS issue on non-English Windows installations. Don't parse the output of ipconfig.exe
  to determine if the tool succeeded.


## [2022.3-beta1] - 2022-06-27
### Added
- Add option to filter relays by ownership in the desktop apps.
- Experimental: Add support for quantum-resistant PSK exchange to the CLI.

#### Linux
- Automatically attempt to detect and set the correct MTU for Wireguard tunnels.

#### Windows
- Add CLI command for listing excluded processes.

### Removed
#### Linux
- Remove upstart init configuration files

### Fixed
- Display consistent colors regardless of monitor color profile on desktop.
- Fix time added view displayed due to incorrect local clock.

#### Windows
- Be more scrupulous about removing temporary files used by the installer and uninstaller.
- Fix issue where local name resolution fails. This requires users to ensure that non-tunnel
  interfaces are configured correctly to use local custom DNS.
- Configure DNS correctly when the DNS client service is disabled or not responding.


## [2022.2] - 2022-06-13
This release is for desktop only.

This release is identical to 2022.2-beta2.


## [2022.2-beta2] - 2022-06-10
### Added
- Include creation timestamp for devices in the CLI.

### Changed
- List devices on an account sorted by creation date, oldest to newest, instead of alphabetically.

### Fixed
- Fix logout failing if the API cannot be reached in the GUI.


## [2022.2-beta1] - 2022-05-16
### Added
- Extend DNS blocking with the following new categories: "Adult content" and "gambling".
- Obfuscate traffic to the Mullvad API using bridges if it cannot be reached directly.
- Add device management to desktop app. This simplifies knowing which device is which and adds the
  option to log out other devices when there are already 5 connected when logging in.
- Add tray icon tooltip with connection info in desktop app.
- Add relay and bridge constraints for restricting relay selection to rented or Mullvad-owned
  relays. Allows filtering servers by ownership in the CLI.

#### Windows
- Detect mounting and dismounting of volumes, such as VeraCrypt volumes or USB drives,
  and exclude paths from the tunnel correctly when these occur. This sometimes only works
  when the GUI frontend is running.
- Add toggle for split tunneling state.

### Changed
- Update settings format to `v6`.
- Move WireGuard TCP obfuscation settings into `mullvad obfuscation` command in CLI.
- Decrease the size of fonts, some icons and other design elements in the desktop app. This makes it
  possible to fit more into the same area and makes text easier to read.
- Don't block the tunnel state machine while starting the tunnel monitor. This also means that
  the machine will not transition directly from the `disconnected` to the `disconnecting` state
  if an error occurs.
- Change behavior of escape key in the desktop app. It now navigates backwards one step instead of
  to the main view. To navigate back to the main view Shift+Escape can be used.
- Update Electron from 16.0.4 to 18.0.3.
- Randomize bridge selection with a bias in favor of close bridges.
- Make login field keep previous value when submitting an incorrect account number in desktop app.
- Decrease the time it takes to connect to WireGuard relays by sending an ICMP packet immediately.
- Pause API interactions when the daemon has not been used for 3 days.
- Simplified output of `mullvad status` command.

### Fixed
- Fix the sometimes incorrect time added text after adding time to the account.
- Fix scrollbar no longer responsive and usable when covered by other elements.
- Improve tunnel bypass for the API sometimes not working in the connecting state.
- Fix resource leak caused by location check.
- Fix issue where sockets didn't close after disconnecting from WireGuard servers over TCP
  by updating `udp-over-tcp` to 0.2.
- Parse old account history formats correctly when they are empty.
- Use suspend-aware timers for relay list updates and version checks on all platforms.
- Don't attempt to use bridges when using OpenVPN over UDP and bridge mode is set to auto.
- Use the entry endpoint when the relay selector fails to find a relay using the preferred
  constraints and the tunnel protocol is "any". Previously, the entry endpoint was ignored in this
  case.

#### Windows
- Fix "Open Mullvad VPN" tray context menu item not working after toggling unpinned window setting.
- Fix apps not always visible in split tunneling view after browsing for an app and then removing it
  from the excluded applications.
- Fix navigation resetting to main view when toggling the unpinned window setting.
- Log splitting event reason correctly.

#### macOS
- Fix thrashing due to DNS config monitoring.

### Security
#### Windows
- Update split tunnel driver to 1.2.1.0. This fixes potential DNS leaks seen when excluding at least
  one application.


## [android/2022.1] - 2022-03-01
Identical to android/2022.1-beta3 except for a few updated translations.


## [2022.1] - 2022-03-01
This release is for desktop only.

This release is identical to 2022.1-beta2 except that it has translations for new texts in the UI.


## [2022.1-beta2] - 2022-02-22
### Added
- Show warning message when blocking internet while logged out, and make it possible to unblock the
  connection from the login view.

### Fixed
- Prevent settings file being truncated before being read. This caused the daemon to read an empty
  settings file, restore to default settings and log out.
- Improve performance for automatically scrolling text in desktop app.
- Increase availability of the API by allowing to issue requests to the API when connecting to the
  relay even if account data might be invalid.

### Security
- Enable "Always require VPN" by default if the settings cannot be parsed. This reduces the number
  of errors that lead to the daemon unexpectedly starting into non-blocking mode.


## [2022.1-beta1] - 2022-02-14
### Added
- Add information about the always on kill switch in the desktop app.
- Add WireGuard multihop setting and entry location selection to desktop app.
- Add malware blocking to the desktop app. Implemented via DNS on the relays.
- Add changes dialog which will include the most notable changes in each new version.

### Changed
- Keep unspecified constraints unchanged in the CLI when providing specific tunnel constraints
  instead of setting them to default values.
- Obscure account number in account view and add button for copying instead of copying when text is
  pressed.
- Disable logging of translation errors in production. This will among other things prevent error
  messages from translating the country in the disconnected state.
- Update Electron from 15.0.0 to 16.0.4.
- Stop preferring OpenVPN when bridge mode is enabled.
- CLI command for setting a specific server by hostname is no longer case sensitive.
  Example: `mullvad relay set hostname SE9-WIREGUARD` should now work.
- Update the default Shadowsocks password to `mullvad` and cipher to `aes-256-gcm` in the CLI
  when using it to configure a *custom Shadowsocks bridge*. The Mullvad bridges recently changed
  these parameters on port 443 (which is the default port).

#### Windows
- Update wireguard-nt to 0.10.1.
- Make wireguard-nt the default driver for WireGuard. This is used instead of wireguard-go and
  Wintun.
- Increase firewall transaction timeout from 2 to 5 seconds to lower the chance of errors when
  setting the firewall policy.
- Update split tunnel driver to 1.2.0.0. Notably, this driver release allows firewall filters
  added by other software to block excluded apps.

### Removed
#### Windows
- Drop support for pre-Windows 10 systems.

### Fixed
- Always kill `sslocal` if the tunnel monitor fails to start when using bridges.
- Show relay location constraint correctly in the CLI when it is set to `any`.
- Prevent gRPC from trying to run the app-daemon IPC communication through a HTTP proxy when the
  environment variable `http_proxy` is set. This caused the app to fail to connect to the daemon.
- Disable built-in DNS resolver in Electron. Prevents Electron from establishing connections to
  DNS servers set in system network preferences.
- Fix tray context menu showing or executing wrong actions, using wrong language or in other
  ways not update properly.

#### macOS
- Resolve issues with the app blocking internet connectivity after sleep or when connecting to new
  wireless networks.
- Fix issue where the app would get stuck in offline state after a reboot or a reinstall by using
  `route monitor` instead of relying on `SCNetworkReachability` API to infer whether the host is
  offline.

#### Windows
- Fix app size after changing display scale.
- Fix daemon not starting if all excluded app paths reside on non-existent/unmounted volumes.
- Remove tray icon of current running app version when upgrading.
- Allow Mullvad wireguard-nt tunnels to work simultaneously with other wg-nt tunnels.
- Fix notifications on Windows not showing if window is unpinned and hidden.
- Wait for IP interfaces to arrive before trying to configure them when using wireguard-nt.
- Fix panic that occurs in the split tunnel monitor when a path consisting only of a prefix,
  such as "C:", is excluded using the CLI.

#### Linux
- Remove auto-launch file, GUI settings and other files created by the app in user directories, when
  uninstalling/purging.

### Security
- Restrict which applications are allowed to communicate with the API while in a blocking state.
  This prevents malicious scripts on websites from trying to do so. On Windows, only
  `mullvad-problem-report.exe` and `mullvad-daemon.exe` executables are allowed to reach the API,
  whereas on Linux and macOS only root processes are able to reach the API.


## [android/2022.1-beta3] - 2022-02-08
### Fixed
#### Android
- Fix app crash caused by quick settings tile.


## [android/2022.1-beta2] - 2022-01-27
### Fixed
#### Android
- Fix app sometimes crashing during startup on Android TVs.


## [android/2022.1-beta1] - 2022-01-26
### Added
#### Android
- Add toggle for Split tunneling view to be able to show system apps
- Add support of adaptive icons (available only from Android 8).

### Changed
- Gradually increase the WireGuard connectivity check timeout, lowering the timeout for the first
  few attempts.

#### Android
- Improve stability by running the UI and the tunnel management logic in separate processes.
- Remove dialog warning that only custom local DNS servers are supported, since public custom DNS
  servers are now supported.
- Drop support for Android 7/7.1 (Android 8/API level 26 or later is now required).
- Change so that swiping the notification no longer kills the service since that isn't a common way
  of handling the lifecycle in Android. Instead rely on the following mechanisms to kill the
  service:
  * Swiping to remove app from the Recents/Overview screen.
  * Android Background Execution Limits.
  * The System Settings way of killing apps ("Force Stop").
- Change Quick Settings tile label to reflect the action of clicking the tile. Also add a subtitle
  on supported Android versions (Q and above) to reflect the state.
- Hide the tunnel state notification from the lock screen.

### Fixed
#### Android
- Fix banner sometimes incorrectly showing (e.g. "BLOCKING INTERNET").
- Fix tunnel state notification sometimes re-appearing after being dismissed.
- Fix invalid URLs. Rely on browser locale rather than app/system language.
- Automatically disable custom DNS when no servers have been added.
- Fix issue where erasing wireguard MTU value did not clear its setting.
- Fix initial state of Split tunneling excluded apps list. Previously it was not notified the daemon
properly after initialization.
- Fix UI sometimes not updating correctly while no split screen or after having a dialog from
  another app appear on top.
- Fix request to connect from notification or quick-settings tile not connecting if VPN permission
  isn't granted to the app. The app will now show the UI to ask for the permission and correctly
  connect after it is granted.
- Fix quick-settings tile sometimes showing the wrong tunnel state.
- Fix TV-only apps not appearing in the Split Tunneling screen.
- Fix status bar having the wrong color after logging out.


## [2021.6] - 2021-11-17
### Fixed
- Fix the font for Russian. Issue introduced in 2021.6-beta1.
  Bundle a version of Source Sans Pro containing Cyrillic.


## [2021.6-beta1] - 2021-11-03
### Added
#### Windows
- Add black monochromatic tray icon for Windows when using light color for tray.

### Changed
- Update Electron from 11.4.9 to 15.0.0.
- Revamp main view with blurred background behind semi-transparent buttons and switch to
  correct font for logo. Also a slightly less bold font in other parts of the app.

### Removed
- Remove the old Let's encrypt root certificate from the API REST client. Only bundle and
  use the latest certificate.

### Fixed
- Fix desktop app showing a future date for when WireGuard key was generated.
- Fix desktop app split tunneling view to not overflow on very long application names.
- Prevent API requests from being made prior to the tunnel state machine being set up.
  Rarely, failed requests could result in a deadlock.
- Fix segmentation fault when closing app (the GUI).

#### Windows
- Fix detection of Windows 11. Problem reports will now correctly report Windows 11 instead
  of Windows 10.
- Fix race condition in split tunneling initialization. Listen to route changes before reading
  out the default route.
- Fix bug in split tunneling code that could make the kernel driver and mullvad-daemon out of
  sync around which programs should be excluded when the driver took longer to respond.
- Use route-based offline monitoring. Fixes issues where the daemon falsely entered the offline
  state, for example when using virtual switches in Hyper-V.
- Improve repositioning of app window after connecting/disconnecting external monitor.

#### macOS
- Prevent app from showing when dragging tray icon on macOS.
- Move window after dragging tray icon to new position.

#### Linux
- Greatly simplify behavior around custom DNS when using systemd-resolved, by not setting DNS config
  on interfaces other than our tunnel interface.


## [2021.5] - 2021-10-25
This release is for desktop only.

This release is identical to 2021.5-beta2 except that it has translations for new texts in the UI.


## [2021.5-beta2] - 2021-10-19
### Fixed
#### macOS
- Fix issue with getting PF status due to an ABI change on macOS 12 Beta 9.


## [2021.5-beta1] - 2021-10-12
### Added
- Added possibility to filter locations by provider in the desktop app.
- Add ability to use WireGuard over TCP towards all relays via the desktop CLI. However,
  this service is not yet available on all relays. At the time of writing, this only
  works towards `se6-wireguard`, `se9-wireguard` and `se17-wireguard`.
- Add GUI environment variable `MULLVAD_DISABLE_UPDATE_NOTIFICATION`. If set to `1`, GUI
  notification will be disabled when an update is available. This is not intended to be set by
  normal users.
- Add setting for changing between IPv4 and IPv6 for the connection to WireGuard servers on
  desktop.

#### Windows
- Resolve symbolic links and junctions for excluded apps.
- Add opt-in support for NT kernel WireGuard driver. It can be enabled in the CLI.
  Should give better performance. Especially over Wi-Fi.

### Changed
- Only use the account history file to store the last used account.
- Update the out of time-view and new account-view to make it more user friendly.
- Change the app update notification when the suggested version is a beta, to include that it's a
  beta.
- Upgrade OpenVPN from 2.5.1 to 2.5.3.
- Update Electron from 11.2.3 to 11.4.9.
- Move OpenVPN and WireGuard settings in the advanced settings view into separate settings views.
- Return to main view in desktop app after being hidden/closed for two minutes.
- Settings format updated from `v3` to `v5`.

#### Linux
- Always send DNS requests inside the tunnel for excluded processes when using public custom DNS.

#### Windows
- Upgrade Wintun from 0.10.4 to 0.13.
- Reduce tunnel setup time for OpenVPN by disabling DAD.

### Fixed
- Fix link to download page not always using the beta URL when it should.
- Fix deadlock that may occur when the API cannot be reached while entering the connecting state.
- Fix bug causing desktop app to log in if account number field was filled when removing account
  history.
- Fix lack of account expiry updates when using the app in unpinned mode and improve updating of
  account expiry overall.
- Fix incorrect WireGuard relay filtering when exit and entry locations overlap.
- Fix wrong translations when switching to/from unpinned window after changing language in the
  desktop app.
- Fix in-app notification button not working for some notifications.
- Fix incorrectly positioned navigation bar title when navigating back to a scrolled down view.
- Fix connectivity check for WireGuard multihop when the exit hop is down.
- Fix incorrect location and connection status while disconnecting and incorrect location in the
  beginning while connecting in the desktop app.
- Improve responsiveness of the controls and status text in the main view in the desktop app.
- Read macOS scrollbar visibility settings to decide whether or not the scrollbars should hide when
  not scrolling.
- Fix IPv6 connections to WireGuard servers by not dropping select neighbor advertisements and
  solicitations.

#### Linux
- Make offline monitor aware of routing table changes.
- Assign local DNS servers to more appropriate interfaces when using systemd-resolved.
- Disable DNS over TLS for tunnel's DNS config when using systemd-resolved.
- Fix DNS when combining a static resolv.conf with ad blocking DNS.
- Check connectivity correctly on IPv6-only networks.

#### Windows
- Fix failure to restart the daemon when resuming from "fast startup" hibernation.
- Fix OpenVPN not responding to shutdown signals when they are sent early on, causing it to close
  after 30 seconds.
- Disable notification actions for persistent notifications since they were called when pressing
  close.
- Remove deleted network devices from consideration in the offline monitor. Previously, the offline
  monitor may have falsely reported the machine to be online due to a race condition.
- Recover firewall state correctly when restarting the service after a crash. This would fail when
  paths were excluded.
- Fix daemon not starting when a path is excluded on a drive that has since been removed.
- Prefer WireGuard if the constraints preclude OpenVPN and the tunnel protocol is "auto", instead
  of failing due to "no matching relays".
- Retry tunnel device creation multiple times to work around issues early after boot or hibernation.


## [2021.4] - 2021-06-30
This release is for desktop only.

This release is identical to 2021.4-beta1 except that it has translations for new texts in the UI.


## [2021.4-beta1] - 2021-06-09
This release is for desktop only.

### Added
- When `MULLVAD_MANAGEMENT_SOCKET_GROUP` is set, only allow the specified group to access the
  management interface UDS socket. This means that only users in that group can use the CLI and GUI.
- Support WireGuard over TCP for custom VPN relays in the CLI. (Our relays don't support this yet).
- Make app native on Apple Silicon.
- Support WireGuard multihop using an entry endpoint constraint in the CLI.
- Add Ad and tracker blocking to the desktop app. Implemented via DNS on the relays.

#### Windows
- Add split tunneling as a beta feature. Allows excluding some applications from the VPN tunnel.

### Changed
- Upgrade OpenVPN from 2.5.0 to 2.5.1.
- Replace CLI command `mullvad custom-dns` with the new command `mullvad dns`.
- Upgrade wireguard-go to `20210521230051` (Windows: v0.3.14)

#### Linux
- Only allow packets with the mark set to `0x6d6f6c65` to communicate with the relay server.
  Previously, bridges were expected to run as root instead.
- Use an ICMP socket instead of relying on a `ping` binary in `$PATH` to establish if a tunnel is
  working.

#### macOS
- Update shape of macOS icon to be in line with Apple's guidelines.

### Fixed
- Fix relay selection failing to pick a WireGuard relay when no tunnel protocol is specified.
- Fix time left not always being translated in desktop app settings.
- Fix API address cache to use the supplied ports instead of always using port 443.
- Do not try to parse an empty account history.

#### Windows
- Prevent tray icons from being extracted to `%TEMP%` directory.
- Fix failure to create Wintun adapter due to a residual network interface by upgrading Wintun to
  0.10.4.
- Wait indefinitely for IP interfaces to attach to the tunnel device to prevent early timeouts,
  and errors setting interface metrics.
- Prevent Microsoft Store from dropping packets in WireGuard tunnels.

#### Linux
- Fix find `mullvad-vpn.desktop` in `XDG_DATA_DIRS` instead of using hardcoded path.

#### MacOS
- Set correct permissions for daemon's launch file in installer.
- Fix downgrades on macOS silently keeping previous version.
- Fix other menubar context menus not always closing when opening app on macOS 11.

### Security
#### Linux
- Drop packets being *forwarded* unless they are approved by the same rules as incoming or outgoing
  traffic.


## [2021.3] - 2021-04-28
This release is for desktop only.

This release is identical to 2021.3-beta2


## [2021.3-beta2] - 2021-04-22
This release is for Windows only.
This release has no functional changes compared to 2021.3-beta1. The only
difference is that the installer and the binaries are signed with our
new code signing certificate. The old one is expiring.

The new certificate is brand new and Windows does not really trust it yet.
So there might be warnings when installing this for a while.


## [2021.3-beta1] - 2021-04-13
This release is for desktop only.

### Added
- Preserve log of old daemon instance when upgrading on Desktop.

#### Linux
- Always enable `src_valid_mark` config option when connecting to allow policty based routing.

### Changed
- Allow whitespace in account token in CLI.
- Read account token from standard input unless given as an argument in CLI.
- Make WireGuard automatic key rotation interval mandatory and between 1 and 7 days.
- Show default, minimum, and maximum key rotation intervals in CLI.
- Attempt to send problem reports using other endpoints if using the primary one fails.
- Upgrade wireguard-go to version 20210225140808 (Windows: v0.3.8)
- Settings format updated to `v3`.

### Fixed
- Fix GUI not showing correct view if disconnected from the daemon during app startup.
- Fix incorrectly displayed "inconsistent version" text in settings if disconnected from daemon on
  startup.

#### Linux
- Further improve offline monitor to properly receive `ENETUNREACH`.

### Security
- Always reconnect appropriately after an upgrade. Previously, installing the app twice in
  succession, with auto-connect disabled, would cause it to re-launch in the disconnected state.


## [android/2021.1] - 2021-05-04
This release is for Android only.

This release is identical to android/2021.1-beta1.
This is our first non beta release for the Android platform!


## [android/2021.1-beta1] - 2021-04-06
This release is for Android only. From now on, Android releases will have this new header format
that is the same as the git tag they receive: `android/<version>`.

### Added
- Enable isolation of the Electron renderer process to protect against potentially malicious third
  party dependencies.
- Add 51820 to list of WireGuard ports in app settings.
- Add option to connect to WireGuard relays over IPv6.
- Add Burmese translations.

#### Android
- Allow reaching the API server when connecting, disconnecting or in a blocked state.
- Add FAQs & Guides menu entry to the Settings screen.
- Add TV banner for better user experience and requirements.
- Style StatucBar and NavigationBar to make our app a bit more beautiful.

### Changed
- Update Electron from 11.0.2 to 11.2.1 which includes a newer Chromium version and
  security patches.
- Allow provider constraint to specify multiple hosting providers.
- Only download a new relay list if it has been modified.
- Connect to the API only via TLS 1.3
- Shrink account history capactity from 3 account entries to 1.

#### Android
- WireGuard key is now rotated sooner: every four days instead of seven.

#### Windows
- Upgrade Wintun from 0.9.2 to 0.10.1.

### Fixed
- Fix delay in showing/hiding update notification when toggling beta program.
- Improve responsiveness when reconnecting after some failed connection attempts.

#### Windows
- Fix "cannot find the file" error while creating a Wintun adapter by upgrading Wintun.
- Retry when creating a WireGuard tunnel fails due to no default routes being found.

#### Linux
- Stop using NM for managing DNS if it's newer than 1.26.
- Fix DNS issues where NM would overwrite Mullvad tunnel's DNS config in systemd-resolved.
- Fix issues with hosts where the firewall is doing reverse path filtering.

#### Android
- Fix input area sometimes disappearing when returning to the Login screen.


## [2021.2] - 2021-02-18
This release is for desktop only.

This release is identical to 2021.2-beta1

## [2021.2-beta1] - 2021-02-17
This release is for desktop only.

### Fixed
#### Linux
- Fix crash when trying to apply IPv6 routes for OpenVPN when IPv6 is disabled.
- Ignore failure to add IPv6 split-tunneling routing rules when they fail due to IPv6 being
  unavailable.

#### Windows
- Fix failure when Wintun adapter name conflicts with that of a non-Wintun adapter.
- Fix detection of SetupAPI patch when not installed by KB2921916.


## [2021.1] - 2021-02-10
This release is for desktop only.

### Fixed
- Fix crash on desktop when entering problem report view when using an outdated app version.


## [2021.1-beta2] - 2021-02-03
This release is for desktop only.

### Fixed
- Make it impossible to apply an empty list of custom DNS server IPs.
  Stops the daemon from getting stuck in the offline state on macOS.

#### Windows
- Only load and unload the Wintun driver once instead of on every connection.
  Will hopefully fix an issue where it gave an error


## [2021.1-beta1] - 2021-01-25
This release is for desktop only.

### Added
- Add header containing OS version to version-check API call to enable OS specific compatibility and
  vulnerability checks.
- Add `TALPID_DISABLE_OFFLINE_MONITOR` environment variable to allow users to disable offline
  detection.

#### Android
- Allow to configure the tunnel to use custom DNS servers.
- Show only applications that has INTERNET permission on split tunnel screen.

#### Linux
- Improved compatiblitiy with newer versions of systemd-resolved.
- Add version data to problem reports for the following software: the kernel, NetworkManager,
  WireGuard kernel module, SystemD.

### Changed
- Allow the API to be accessed while in a blocking state.
- Prefer the last used API endpoint when the service starts back up, as well as in other tools such
  as the problem report tool.
- Migrate cache to a directory readable by all users, consistent with Android and Linux.
- Change the default value of the GUI auto-connect setting to "off" and respect the setting when
  logging in.

#### Linux
- Improve offline check to query the routing table to allow users to use a bridged adapter as their
  primary interface.

### Fixed
- Fix Turkish translations for on/off in the bridge settings. They were inverted, so it was
  confusing to change the setting.
- Stop returning bogus version information when there is no version cache.

#### Linux
- Fix missing app window icon in Xfce.

#### Windows
- Resolve single-label hostnames correctly.

### Security
- Default to connecting when the daemon starts if the target state cache cannot be read or parsed.

#### Linux
- Prevent the private tunnel IPv6 address from being detectable on a local network when using
  OpenVPN by correctly applying the fix for
  [CVE-2019-14899](https://seclists.org/oss-sec/2019/q4/122).

#### Windows
- Deny network access to the OpenVPN plugin pipe, which allowed for anonymous write access when
  passwordless file sharing was enabled.


## [2020.8-beta2] - 2020-12-11
This release is for desktop only.

### Added
#### Android
- Add a screen to view the logs included in a problem report.

### Changed
- Upgrade wireguard-go to v0.0.20201118.
- Reduce logging about time outs when conneting to a WireGuard tunnel.

### Fixed
#### Android
- Fix login appearing to be cancelled after leaving the login screen while logging in.
- Fix login input area missing some times when opening the login screen.


## [2020.8-beta1] - 2020-11-30
This release is for Android only.

### Added
- Improve accessibility in the desktop app. UI elements now have the correct role
  and are labeled to allow usage of a screen reader.
- Add `--wait` flag to `connect`, `disconnect` and `reconnect` CLI subcommands to make the CLI wait
  for the target state to be reached before exiting.
- Navigate back to the main view when escape is pressed.
- Add support for custom DNS resolvers on Windows, macOS and Linux. For now only resolvers in the
  local network will work properly.

#### Windows
- Add setting that unpins the window from the tray icon to let the user move it around freely.

### Changed
- Never use DNS to get the IP to contact the Mullvad API over. Instead a list of IPs is bundled
  with the app, and updates are fetched from the API itself. This list is then shuffled and used
  to pick a way to reach the API. This avoids censored/fake DNS responses and increases the
  likelihood to be able to talk to the API.
- Remove WireGuard keys during uninstallation after the firewall is unlocked.
- Rename CLI subcommand `mullvad relay set relay` to `mullvad relay set hostname`.
- Upgrade OpenVPN from 2.4.9 to 2.5.0.
- Upgrade Electron from 8.5.2 to Electron 11.0.2.

#### Android
- Remove the Quit button.
- Add button to remove account and WireGuard key from history in the login screen.
- Improve navigation in the app using a keyboard, so that touchless devices (like TVs) can be used
  more smoothly.
- Run app in landscape mode on TVs.
- Try to connect even if VPN permission is denied, so that the app shows an error message saying
  that the VPN permission was denied.

#### Windows
- Fully uninstall the old app when performing a downgrade. This solves the problem of downgrades
  not being able to migrate from something newer. For example it fully removes any blocking
  firewall rules a newer app might have put in place.
- Use Wintun instead of the OpenVPN TAP driver for OpenVPN.

#### Linux
- Increase NetworkManager device readiness timeout to 15 seconds.
- Set up routes for OpenVPN using our route manager instead of relying on OpenVPN to do it.
- Use rule-based routing and static routes. Avoids monitoring and duplicating the main routing
  table into a separate table.

### Fixed
- Fix missing map animation after selecting a new location in the desktop app.
- Fix crash on older kernels which report a default route through the loopback interface.

#### Android
- Fix connect action button sometimes showing itself as "Cancel" instead of "Secure my connection"
  for a few seconds.
- Fix the notification sometimes leaving the foreground and becoming dismissable even if the UI was
  still visible.
- Fix crash if connection to service is lost while opening the Split Tunneling settings screen.
- Fix rare crash that could occur when the tunnel state changes when showing or hiding the quick
  settings tile.
- Fix app starting by itself sometimes.
- Fix apps not being excluded from the tunnel sometimes if auto-connect was enabled.
- Fix crash that happened sometimes when closing the app or when requesting from the notification
  or the quick-settings tile for the app to connect or disconnect.
- Fix app showing that it was blocking connections when it wasn't when VPN permission was denied.
- Fix internet not working for a minute or two after changing Allow LAN setting.

#### Windows
- Fix log output encoding for Windows modules.
- Fix app not appearing on top in some situations when pressing the tray icon.
- Fix memory leak in Windows firewall code.

#### Linux
- Stop reconnecting when using WireGuard and NetworkManager.
- Reset DNS config correctly when the tunnel monitor unexpectedly goes down.
- Set search domains in NetworkManager's DNS configuration, resolving issues where NetworkManager
  is used to manage DNS via systemd-resolved.
- Fix incorrect version string in .deb installer causing downgrade warnings when upgrading from beta
  to stable.
- Fix memory leak in firewall code via updating `nftnl` dependency.
- Handle IPv6 traffic correctly using `mullvad-exclude` when there is no default route to any
  non-tunnel interface.
- Fix issues managing DNS when dnsmasq is used with NetworkManager.
- Fix issues with managing kernel WireGuard device via NetworkManager.
- Disable NetworkManager's connectivity check before applying firewall rules to avoid triggering
  NetworkManager's
  [bug](https://gitlab.freedesktop.org/NetworkManager/NetworkManager/-/issues/312#note_453724)

### Security
- Restore the last target state if the daemon crashes. Previously, if auto-connect and
  "Always require VPN" were disabled, the service would reset the firewall upon starting back up,
  even if the tunnel was up when the crash occurred.
- Add firewall rules for `mullvad-exclude`, i.e. split tunneling, that disallow all traffic in the
  tunnel other than non-custom DNS traffic. This prevents leaks into the tunnel.
- Force OpenVPN to use TLS 1.3 or newer.

#### Windows
- Block all traffic received or sent before the BFE service and daemon service have started during
  boot, if "Always require VPN" or auto-connect is enabled.


## [2020.7] - 2020-11-18
This release is identical to 2020.7-beta2.
This release has no differences for Windows and macOS compared to 2020.6


## [2020.7-beta2] - 2020-11-16
This release is for desktop only. It only has changes for Linux

### Fixed
#### Linux
- Parse routes more permissively and log parsing errors less verbosely.


## [2020.7-beta1] - 2020-11-10
This release is for desktop only. It only has changes for Linux

### Fixed
#### Linux
- Order routes by prefix size in ascending order when applying them.
  Fixes an issue where seemingly manually added routes would be returned
  from the kernel in an order which can't be applied.
- If possible, use NetworkManager to create a WireGuard interface so that DNS can be managed
  via NetworkManager as well. This fixes the issue where the daemon will reconnect
  spuriously when using NetworkManager and WireGuard.
- Fix route parsing bug in route monitor by ignoring loopback routes.
- Apply DNS config quicker when managing DNS via NetworkManager.
- When NetworkManager is managing /etc/resolv.conf but ultimately using systemd-resolved, use
  systemd-resolved directly to manage DNS.
- Only use WireGuard kernel implementation if DNS isn't managed via NetworkManager.


## [2020.6] - 2020-10-20
This release is for desktop only.

This release is identical to 2020.6-beta3 except updated GUI translations


## [2020.6-beta3] - 2020-10-06
This release is for desktop only.

### Added
#### Linux
- Add support for WireGuard's kernel module if it's loaded.
- Add tray context menu with actions.

### Changed
#### Linux
- Open and focus app when opened from context menu instead of toggling the window.

### Fixed
- Start key rotation when WireGuard key is first created.
- Remove firewall filters (unblock internet access) when "Always require VPN" is enabled and the app
  is uninstalled.

#### Android
- Fix rare crash that could happen when starting the background service.
- Fix rare crash that happened with large text sizes and long location names on the main screen.
- Fix UI not updating in split screen mode when the window is unfocused.
- Fix split tunneling not being correctly configured after restarting the app.
- Fix app reopening after pressing the Quit button because app was running multiple tasks.
- Fix inconsistent behavior of the quick-settings tile when logged out. It would sometimes enter the
  blocking state and sometimes open the UI for the user to login. Now it always opens the UI.
- Mark the VPN connection as not metered, so that Android properly reports if the connection is or
  isn't metered based solely on the underlying network, and not on the VPN connection.

#### Linux
- Fix split tunneling rules preventing `systemd-resolved` from performing DNS lookups for excluded
  processes.
- Honor routes other than the default route with `mullvad-exclude`. This is mainly to improve
  routing within LANs.

### Security
- Stop resetting the firewall after an upgrade to not leak after an upgrade.


## [2020.6-beta2] - 2020-08-27
This release is for Android only.

### Added
- Add CLI command to set the location constraint via `mullvad relay set relay HOSTNAME`.
- Add a provider relay constraint, which restricts relay selection to a given hosting provider.
- Include hosting providers in the CLI for `mullvad relay list` and `mullvad bridge list`.

### Changed
- Use gRPC for communication between frontends and the backend instead of JSON-RPC.
- Show a warning in the CLI if the provided location constraints don't match any known relay.

### Fixed
- Fix high CPU usage in 2020.6-beta1. This was due to an incorrectly initialized stream in the
  relay list updater.
- Fix the relay list not being updated in 2020.6-beta1 after the daemon has started.

#### Android
- Fix possible crash when starting the app, caused by trying to use JNI functions before the library
  is loaded.
- Fix crash when selecting the whole text entered for the voucher code and then deleting it in the
  Redeem Voucher dialog.
- Show "Exclude applications" header if needed when entering the "Split tunneling" screen.
- Fix check for update versions and check for support for current version.
- Fix crash that could happen when leaving the Select Location screen.
- Don't show out-of-time notification for newly created accounts.


## [2020.6-beta1] - 2020-08-20
This release is for Android only.

### Added
- Show system notification when account has expired.
- Add fish shell completions for the mullvad CLI.
- Reconnect with a new key when WireGuard key is rotated automatically, previously the tunnel would
  time out before reconnecting.

#### Linux
- Add split tunneling menu under advanced settings in Linux app.

#### Android
- Add split-tunnelling, allowing apps to be configured to be excluded from the tunnel.
- Add localized app messages.

### Changed
- Upgrade from Electron 7 to Electron 8.
- Change version string parsing to never suggest the user to upgrade to an older version.
- Make connectivity checker more resilient to suspension.
- Make uninstaller on desktop platforms attempt to remove WireGuard keys from accounts.
- Make important notifications not timeout on macOS and remain in the notification list on Linux.
- Add exponential backoff to relay list downloader.
- Display the original block reason in the non-blocking error state, and why applying the blocking
  policy failed.
- Don't show account time expired notification for newly created accounts.

#### Android
- Show a system notification when the account time will soon run out.
- Changed how the Select Location screen scrolls so that more items can be viewed at the same time.

#### Windows
- Upgrade Wintun from 0.7 to 0.8.1.
- Display causes of firewall errors in the GUI.

#### Linux
- Allow users to specify `net_cls` controller mountpoint via `TALPID_NET_CLS_MOUNT_DIR`. The
  specified mountpoint will only be used if the controller isn't mounted already.

### Fixed
- Fix connectivity monitor for WireGuard not disconnecting from a relay when connectivity is lost.
- Forward firewall errors to the GUI in the connecting state, instead of showing a generic message
  about failing to start the tunnel.

#### Windows
- Fix window flickering by disabling window animations.
- Fix WireGuard not connecting if IPv6 is disabled in the adapter or OS. `libwg` would time out
  waiting for an IPv6 interface to become available.

#### Android
- Fix Connect screen sometimes becoming unusually tall. This ended up causing the screen to be
  scrolled up and made the UI elements unable to be seen until the user scrolled down.
- Fix connect action from quick-settings tile or notification sometimes opening the UI instead of
  connecting.
- Fix notification sometimes not being dismissible.
- Fix toggle switch sometimes getting stuck.

#### Linux
- Fix `systemd-resolved` DNS management by not parsing `/etc/resolv.conf`.
- Fix issue where DNS configuration would not be reset when NetworkManager was used and the daemon
  was stopped ungracefully. This persisted after reboots.


## [2020.5] - 2020-06-25
### Added
- Add Korean, Polish and Thai languages to the desktop app.


## [2020.5-beta2] - 2020-06-16
### Added
#### Android
- Add buttons to buy credit and redeem voucher in Account screen.
- Show a notification banner warning when the account time will soon run out.

### Changed
- Send an ICMP reject message or TCP reset packet when blocking outgoing packets to prevent
  timeouts.

#### macOS
- Use `SCNetworkReachability` to help determine connectivity of host. Helps bring the app online
  faster when the computer wakes up from sleep.

#### Android
- Show the remaining account time in the Settings screen in days if it's less than 3 months.
- Prevent commands to connect or disconnect to be sent when the device is locked.
- Make all screens scrollable to better handle small screens and split-screen mode.

### Fixed
- Show both WireGuard and OpenVPN servers in location list when protocol is set to automatic on
  Linux and macOS.
- Fix missing in app notification about unsupported version.
- Prevent auto-connect on login if the account is out of time.
- Fix race that caused WireGuard key upload to fail which could cause the "too many keys" error and
  the tunnel to invalidly fall back to OpenVPN.

#### Android
- Fix crash when that happened sometimes when the app tried to start the daemon service on recent
  Android versions.
- Fix quitting the app sometimes failing.
- Fix WireGuard key status events being lost by the UI, causing stale information to be shown.
- Fix time left in account not showing in settings screen.
- Fix attempt to connect when the app doesn't have the VPN permission.
- Fix crash that happened sometimes when the WireGuard key was loaded too quickly.
- Fix crash when entering split-screen mode whilst on the Report a Problem screen.
- Fix invalid back stack history when connection to service is lost and the app returns to the
  launch screen.
- Fix app leaving settings screen when entering split-screen mode.
- Fix app sometimes leaving Welcome screen prematurely after creating an account.

#### Windows
- Fix race in network adapter monitor that could result in data corruption and crashes.
- Upgrade `miow` dependency to stop daemon from crashing when the management interface named pipes
  were accessed with `accesschk.exe` and some web browsers.
- Fix race that may rarely occur during install when obtaining the GUID of a newly created TAP
  adapter.

### Security
- Tighten the firewall rules that were allowing traffic to the relay server over the physical
  network interface. On Linux and macOS now only processes running under root are allowed to send
  traffic to this port and IP. On Windows only the Mullvad VPN binaries are allowed to send.
  This fixes audit ticket [`MUL-02-002`].

#### Windows
- Tighten the firewall rule allowing traffic on port 53 to the relay server IP on the physical
  interfaces if the VPN tunnel is established on port 53 to only allow UDP. This fixes
  audit ticket [`MUL-02-004`].
- Deny access to the management interface named pipe for the `NT AUTHORITY\NETWORK` group.
  This makes the named pipe no longer accessible under the `IPC$` network share.
  This fixes audit ticket [`MUL-02-007`].

#### Android
- Ignore touch events when another view is shown on top of the app in order to prevent tapjacking
  attacks. Fixes audit ticket [`MUL-02-003`].
- Prevent screens showing potentially sensitive data from being recorded. Fixes audit
  ticket [`MUL-02-003`].

[`MUL-02-002`]: audits/2020-06-12-cure53.md#identified-vulnerabilities
[`MUL-02-003`]: audits/2020-06-12-cure53.md#miscellaneous-issues
[`MUL-02-004`]: audits/2020-06-12-cure53.md#miscellaneous-issues
[`MUL-02-007`]: audits/2020-06-12-cure53.md#identified-vulnerabilities

## [2020.5-beta1] - 2020-05-18
### Added
- Add a new Let's Encrypt root certificate.

#### Android
- Add possibility to create account from the login screen.
- Add welcome screen for newly created accounts.
- Allow submitting voucher codes to add time to the account.
- Add Out Of Time screen for user to add more time to account once it expires.

### Changed
- Move location of the account data (including the WireGuard keys), so that it isn't lost when the
  system cache is cleaned.
- Rename "Block when disconnected" setting to "Always require VPN" and add additional explanation
  of the setting.
- Embed TLS certificates used for HTTPS into the binary rather than loading them from disk at
  runtime.
- Ignore case when setting the relay or bridge location in the CLI.
- Upgrade OpenVPN from 2.4.8 to 2.4.9 and the OpenSSL version it uses from 1.1.1d to 1.1.1g.
- Upgrade shadowsocks-rust to version 1.8.10.
- Always enable the beta program when running a beta version.
- Increase relay list download failure retry interval from 5 to 15 minutes. And from 5 seconds
  to 15 minutes for the WireGuard key rotation retry interval.

#### Android
- Adjust the minimum supported Android version to correctly reflect the supported versions decided
  in 2020.4-beta2. The app will now only install on Android 7 and later (API level 24).

### Fixed
#### Android
- Fix crash when leaving WireGuard Key screen while key is still verifying.
- Fix crash that sometimes happens right after some other unrelated crash.
- Fix app not connecting when pressing the notification or quick-settings tile when the service
  isn't running. It would previously just open the app UI and stay in the disconnected state.
- Fix crash when requesting to connect from notification or quick-settings tile.
- Fix version update notifications not appearing.
- Fix UI losing any settings updates that happen after leaving the app and then coming back.
- Fix account expiration date disappearing in some circumstances.
- Fix notification reappearing after quitting the application.
- Retry when fetching account expiration fails.


## [2020.4] - 2020-05-12
This release is identical to 2020.4-beta4


## [2020.4-beta4] - 2020-05-06
### Fixed
- Fix bogus or absent update notifications on the desktop app due to incorrect deserialization of a
  struct sent from the daemon.

#### Android
- App will now use packaged relay list if it's newer than the cached one.
- Fix relay list sort order.

#### Windows
- Remove all log files on uninstall. Clear install.log on upgrades.


## [2020.4-beta3] - 2020-04-29
### Added
- Add shell completions for the mullvad CLI. Installed for bash and zsh on Linux and zsh on macOS.

### Changed
- Downgrade to Electron 7 due to issues with tray icon in Electron 8.
- Use rustls instead of OpenSSL for TLS encryption to the API and GeoIP location service.

#### Windows
- When required, attempt to enable IPv6 for network adapters instead of failing.

#### Android
- Update the WireGuard Key screen so that it looks the same as on the desktop app. It is now reached
  through the Advanced settings screen.

### Fixed
- Enable IPv6 in WireGuard regardless of the specified MTU value, previously IPv6 was disabled if
  the MTU was below 1380.

#### Windows
- Improve offline detection logic.
- Enable missing IPv6 interface on the WireGuard TUN adapter when it has been disabled.

#### Android
- Change button colors on problem report no email confirmation dialog to match the desktop version.
- Fix crash when attempting to run app from the non-default location, such as the SD card or from a
  different user profile.

### Security
#### macOS
- Ship native Node modules unpacked to prevent malware checks by macOS on each run. The malware
  checks delayed app startup when "block when disconnected" was enabled and performed system network
  requests to Apple.

#### Android
- Fix failure to create tunnel when app is started with auto-connect enabled. This would sometimes
  lead to a traffic leak.


## [2020.4-beta2] - 2020-04-08
### Added
- Add possibility to create account in the desktop app.
- Add possibility to pay with voucher in the desktop app.

#### Android
- Add WireGuard MTU setting.

### Changed
- Allow `fc00::/7` instead of `fd00::/8` in the firewall when local network sharing is enabled.
  Should unblock all unique local addresses.
- Upgrade from Electron 7 to Electron 8.
- Formalize what operating system versions we support in the [readme](README.md). In practice
  this means dropped support for Android 5 and 6 and Fedora 28 and 29 right away, Ubuntu 16.04
  support will end as soon as Ubuntu 20.04 comes out.

#### Windows
- Windows 7 only: Address packet loss issues with OpenVPN on some systems by reverting the TAP
  adapter driver to an older NDIS 5 driver.


## [2020.4-beta1] - 2020-03-30
### Added
- Add signal handlers on Linux, macOS and Android to better log critical faults with the daemon.
- Add WireGuard MTU setting to desktop app.
- Add option to receive notifications about new beta releases.

#### Android
- Add option to enable auto-connecting behavior
- Include an initial relay list in the APK so that the app can connect to the VPN even if it fails
  to connect to the API after it is installed.
- Add a reconnect button to disconnect and connect again without closing the tunnel device to avoid
  leaking any data during the reconnection.
- Add quick settings tile to control the tunnel state.
- Enable IPv6 traffic through the tunnel.

### Changed
- Prefer WireGuard when tunnel protocol is set to _auto_ on Linux and MacOS.
- Wait for tunnel state machine to properly shut down, cleaning up the firewall properly on Windows
  during the daemon shutdown.
- Switch to new logo.
- Show better message when the app failed to block all connections after an error.

### Fixed
- Fix bug that could lead to Javascript error dialog to appear upon the desktop app termination.
- Fix rendering glitch in the map and improve the map's resource usage.

#### macOS
- Fix firewall rules to properly handle DNS requests over TCP when "Local network sharing" is
  disabled. Previously DNS requests over TCP would timeout.

#### Android
- Fix notification action button not working when requesting to connect the tunnel after being
  disconnected for a long time.
- Make the settings screen scrollable, so that the quit button is reachable on small screens.
- Fix connectivity listener leak causing possible battery usage increase.
- Fix crash that could sometimes happen when restarting the background service.
- Fix incorrect location information sometimes shown in main screen.

#### Windows
- Fix bug where failing to initialize the route manager could cause the daemon to get stuck in a
  blocked state. This only affected WireGuard.

### Security
- When upgrading or reinstalling while connected, exit the daemon in a blocking state to prevent
  unintended leaks. This only affects upgrades from this release.

#### Windows
- Fix issue in daemon where the `block_when_disconnected` setting was sometimes not honored when
  stopping the daemon. I.e. traffic could flow freely after the daemon was stopped.

#### Android
- Fix issue where IPv6 traffic could leak outside of the tunnel.


## [2020.3] - 2020-02-20
This release is identical to 2020.3-beta1


## [2020.3-beta1] - 2020-02-20
### Security
- Fix stack overflow caused by WireGuard key rotation timers. When the daemon crashed it was
  restarted automatically. But it did not connect (depending on settings), leaving a leak.


## [2020.2] - 2020-02-13
This release is identical to 2020.2-beta1


## [2020.2-beta1] - 2020-02-13
### Added
- Add reconnect button to the desktop app.
- Add monochrome option for the tray icon on Windows and Linux.
- Show OS notification when account is close to expiry on desktop platforms.
- Warn users running old app versions when creating problem report.

#### Android
- Add option to enable or disable local network sharing.
- Show account history in login fragment

### Changed
- Change project copyright and company name from Amagicom AB to Mullvad VPN AB
- Only reconnect when settings change if a relevant tunnel protocol is used.
- Adjust padding of tray icon on Windows and Linux to better match other icons.
- Change the zoomlevel of the map in the desktop app to make it less zoomed in.
- Bundle new API IP with the app (Old: 193.138.218.73, new: 193.138.218.78)

### Removed
- Remove city/country labels on map in the desktop app.

### Fixed
- Fix app sometimes getting stuck in connecting state when using WireGuard.

#### Android
- Fix crash when removing the service from foreground on Android versions below API level 24.
- Fix crash that happened in certain situations when retrieving the relay list.
- Fix crash caused by initialization race condition.

#### Windows
- Fix "exhausted namespace" installation error on some non-English systems.

### Security
- Stop DNS leak that could happen on all desktop platforms if "Local network sharing" was enabled
  and the device had a default DNS resolver on the local private network. The leak could happen
  during these states: While connecting, when blocked due to an error happening and when
  disconnected if the "block when disconnected" setting was enabled.
  This issue has been present on all previous versions of the app.

#### Windows
- Prevent DNS leak that could happen while connected if "Local network sharing" was enabled
  and the device had a default DNS resolver on the local private network. This issue was
  only present in the 2020.1 release.


## [2020.1] - 2020-02-10
This release is identical to 2020.1-beta1


## [2020.1-beta1] - 2020-02-05
### Added
- Add translations for Finnish and Danish.
- Copy WireGuard key when clicking on it.

#### Windows
- Sign all binaries in the app instead of just the installer.

### Changed
- Increase OpenVPN ping timeout from 20 to 25 seconds. Might make working tunnels disconnect
  a bit less frequently.
- Use traffic data from WireGuard to infer connectivity, instead of continuously pinging.
  Should improve stability of the connection and reduce power use.
- Update `wireguard-go` to `v0.0.20200121`
- Remove WireGuard keys from accounts when they are removed from the local account history.
- Upgrade from Electron 6 to Electron 7.
- Disable WireGuard protocol option if there's no WireGuard key.

#### Android
- Wait for traffic to be routed through the tunnel device before advertising blocked state.
- Connect automatically if `MullvadVpnService` is started with an intent which
  has the `android.net.VpnService` action. Effectively, this should enable
  _Always On_ behavior on Android versions where it's supported.
- Allow notification to be dismissed when the UI is not shown and the tunnel is disconnected.

#### Windows
- Use a branded TAP driver for OpenVPN to prevent conflicts with other software and solve issues
  related to driver upgrades. Also use the NDIS 6 driver on Windows 7.
- Be more aggressive when installing routes, in effect taking ownership of existing duplicate route
  entries. This allows the daemon to initialize properly even if a previous instance did not have a
  clean shutdown.

### Fixed
- Don't try to replace WireGuard key if account has too many keys already.
- Fix bogus update notification caused by an outdated cache.
- Fix layout issues when showing messages in WireGuard key view.
- Fix translation of "System default" after selecting "System default" in language settings.

#### Windows
- Fix regression due to which a TAP adapter issue was not given as the specific block reason when
  the tunnel could not be started.
- Fix occasional failure to shut down the old daemon process during installation by killing it if
  necessary.
- Make WireGuard work with IPv6 enabled even if there is no functioning TAP adapter for OpenVPN.
- Restart daemon when coming back from system hibernation with terminated user session, since
  it's perceived as a cold boot from the user's perspective, so the app should act accordingly.
- Change the optimization level for releases from the default value to `s`, as a temporary fix for
  the system service crashing on Windows for newer CPU models.

#### Android
- Fix notification message to not show `null` version when version check cache is stale right
  after an update.
- Fix `null` pointer exception when connectivity event intent has no network info.
- Fix fast loop trying to fetch location and preventing the device from sleeping. This should
  improve battery life in some cases.
- Fix crash when starting the app right after quitting it.
- Restart background service if it stops responding.
- Fix crash when VPN permission is revoked, either manually or by starting another VPN app.
- Fix crash caused by local JNI reference table overflow after running for a long time.
- Dismiss notification after service has stopped.
- Don't show missing connectivity error message in WireGuard key management screen if a
  reconnection is expected to happen.
- Fix showing new key as invalid immediately after regeneration.

#### Linux
- DNS management with static `/etc/resolv.conf` will now work even when no
  `/etc/resolv.conf` exists.

### Security
- Add automatic key rotation for WireGuard (every 7 days by default). This limits the potential
  for an attacker to correlate traffic with a public key and identity, and reduces the harm of
  software that might leak the private tunnel IP (since it is no longer fixed).

#### Windows
- Stop OpenVPN from loading `C:\etc\ssl\openssl.cnf` on start. This file was being loaded when an
  OpenVPN tunnel was being created. Any user could create the file, and the process loading it runs
  as the SYSTEM user. Since the config file allows loading arbitrary code, it was an attack vector
  allowing local unprivileged users to run code as SYSTEM.

#### macOS
- Limit macOS firewall rules to only allow UDP packets in the rules meant to enable being a DHCPv4
  *server* when local network sharing is enabled.


## [2019.10] - 2019-12-12
### Fixed
- Fix improved WireGuard port selection.

#### Windows
- Register 'NSI' service as a dependency of the daemon service.
- Set daemon service SID type as 'unrestricted'.
- Properly tear down routes after disconnecting from WireGuard relays.
- Fix bug that prohibited WireGuard from working over port 53.

### Security
#### Linux
- Stop [CVE-2019-14899](https://seclists.org/oss-sec/2019/q4/122) by dropping all packets destined
  for the tunnel IP coming in on some other interface than the tunnel.


## [2019.10-beta2] - 2019-12-05
### Added
- Add `mullvad relay set tunnel-protocol` subcommand to the CLI to specify what tunnel protocol
  to use.
- Add `mullvad reconnect` subcommand to the CLI to make the app pick a new server and reconnect.

#### Windows
- Full WireGuard support, GUI and CLI.
- Install Wintun driver that provides the WireGuard TUN adapter.
- Remove Mullvad TAP adapter on uninstall. Also remove the TAP driver if there are no other TAP
  adapters in the system.

#### Android
- Add connectivity status check. Stopping the app from sitting in a reconnect loop while the
  device is offline.

### Changed
- Notifications shown when connecting to a server include its location.
- Upgrade OpenVPN from 2.4.7 to 2.4.8.
- Upgrade OpenSSL from 1.1.1c to 1.1.1d.
- When using WireGuard without specifying a specific relay port, port 53 will be used after 2
  failed connection attempts for 2 out of 4 each successive connection attempts

#### Windows
- Use a larger icon in notifications on Windows 10.
- Only update DNS settings if updating would change the effective settings. This is a work-around
  to avoid invoking `netsh` unnecessarily and getting stuck in associated hangs.
- Don't restart the service immediately if it aborts several times in a row. Leave a window of ten
  minutes to allow for addressing the issue.
- Upgrade libsodium from 1.0.17 to 1.0.18.
- Upgrade NDIS 6 TAP driver from 9.21.2 to 9.24.2.

### Fixed
#### Linux
- Improve stability on Linux by using the routing netlink socket in its own thread.
- When trying to use `resolvconf` for managing DNS, the daemon will check if
  `dnsmasq` is running and misconfigured.
- Improve stability on Linux by simplifying route management code.

#### Windows
- Detect removal of the OpenVPN TAP adapter on reconnection attempts.
- Improve robustness in path environment variable logic in Windows installer. Handle the case
  where the registry value type is incorrectly set to be a regular string rather than an expandable
  string.
- Fix suspend and resume issues with OpenVPN by upgrading the TAP driver.
- Minor adjustment in online/offline detection logic. This change addresses misbehaving drivers
  that report the adapter flags incorrectly.

#### Android
- Don't try to fetch location when the app knows that it has no connectivity. This should reduce
  wake-ups (improving battery life) and also fix very large log files consuming storage space.
- Fix crash when a new version event is received while the app is in the main screen.

### Security
- Force OpenVPN to use TLS 1.2 or newer, and limit the TLS 1.3 ciphers to only the strongest ones.
  The Mullvad servers have never allowed any insecure ciphers, so this was not really a problem.
  Just one extra safety precaution.


## [2019.10-beta1] - 2019-11-06
This release is for Android only.

### Added
#### Android
- Use authenticated URLs to go to wireguard key page on website.
- WireGuard key fragment has been made more similar to its desktop counterpart.

### Fixed
- Fix bad file descriptor errors caused by sending a file descriptor between the daemon and the
  `wireguard-go` library.
- Recreate tun device after a fixed number of connection attempts on the same tun device. Breaks
  infinite reconnection loops on broken tun devices.


## [2019.9] - 2019-10-11
### Added
- Add ability to submit vouchers from the CLI.

#### Linux
- Add a symlink for `mullvad-problem-report` directly in `/usr/bin`. So the tool is available.

#### Windows
- Install the OpenVPN certificate to avoid the TAP adapter driver installation warning on
  Windows 8 and newer.

### Changed
#### Windows
- Rename the `problem-report` tool to `mullvad-problem-report`.

### Fixed
- Fix Norwegian (Bokmal) language detection.
- Fix missing localizations when formatting date and time in Norwegian (Bokmal).
- Use authenticated URL to go to account page from expired account view.

#### macOS
- Remove `mullvad` and `mullvad-problem-report` symlinks from `/usr/local/bin` on uninstall.


## [2019.9-beta1] - 2019-10-08
### Added
- Add ability to change the desktop GUI language from within Settings.
- Add ability to create new accounts from the CLI.

#### Windows
- Add CLI tools (the resource/ directory) to the system PATH.

#### macOS
- Notarize release builds with Apple. Making them run without warning on 10.15 Catalina.

#### Android
- Add settings button in launch and login screens. Making it possible to reach the problem report.
- Add support for Android 5.x Lollipop.
- Allow logging in without connectivity.

### Changed
- Account and WireGuard keys links in the App will now log the user in automatically.
- Update FAQ URL to `https://mullvad.net/help/tag/mullvad-app/`.

### Removed
- Remove support for `MULLVAD_LOCALE` environment variable.

#### Android
- Remove connect action button in notification when logged out.

### Fixed
- Fix `mullvad relay update` to trigger a relay list download even if the existing cache is new.
- Don't include problem-report arguments in error logging. Stops user email from ending up in the
  log file on error.
- Fix handling of tunnel file descriptor for WireGuard. Duplicating and closing it correctly.

#### Android
- Show WireGuard key age in local timezone instead of UTC.
- Android 6 and older: Fix notification button icons.
- Fix collapsing tunnel information causing tunnel out IP address information to be lost.
- Various stability fixes.

#### Windows
- More adjustments in online/offline detection logic. Should prevent more users from being stuck
  in the offline state. Should also make the app notice network disconnects faster.


## [2019.8] - 2019-09-23
This release is identical to 2019.8-beta1


## [2019.8-beta1] - 2019-09-19
### Added
- Add ability to replace the WireGuard key with a new one. Allows manual key rotation.
- Show age of currently set WireGuard key.
- Add bridge selection under "Select location" view, when the bridge mode is set to "On".

#### Android
- Initial support for the Android platform.

### Changed
- Decreased default MTU for WireGuard to 1380 to improve performance over 4G
- WireGuard key page now shows a label explaining why buttons are disabled when in a blocked state
- WireGuard key generation will try to replace old key if one exists.
- Show banner about new app versions only if current platform has changes in latest release.
- Don't make a GeoIP lookup by default in CLI status command. Add --location flag for enabling it.
- Sort relay locations and hostnames with natural sorting. Meaning `se10` will show up after `se2`.
- Show inactive relays as disabled instead of hiding them completely from location selection list.
- Upgrade Electron from version 4 to version 6.

#### Windows
- Change uninstaller registry key name from `Mullvad VPN` to a generated GUID.

### Fixed
- Fix old settings deserialization to allow migrating settings from versions older than 2019.6.
- Fix various small issues in GUI<->daemon communication.
- Make GUI WireGuard key verification resilient to failure.
- Fix issue where daemon would try and connect with UDP when the tunnel protocol is set to OpenVPN
  and the bridge mode is set to "On".
- Don't start ping monitor loop if first ping fails when checking WireGuard connection.
- Respect localization when sorting the relay locations list.

#### macOS
- Unregister the app properly from the OS when running the bundled `uninstall.sh` script.

#### Linux
- Fix bug in netlink parsing in offline detection code.

### Removed
#### Windows
- Removed logic that implemented monitoring and enforcement of DNS settings.


## [2019.7] - 2019-08-12
### Added
- Add more details to the block reason shown in GUI when the daemon fails to generate tunnel
  parameters.

### Fixed
- Check and adjust relay and bridge constraints when they are updated, so no incompatible
  combinations are used.
- Fix panic when running CLI "mullvad relay set custom" without any more arguments.


## [2019.7-beta1] - 2019-08-08
### Added
- Add new settings page for generating and verifying wireguard keys.
- Automatically generate and upload WireGuard keys on Linux and macOS.
- Allow activating and using WireGuard from the GUI under advanced settings on Linux and macOS.
- Add `factory-reset` CLI command for removing settings, logs and clearing the cache.

### Changed
- Upgrade OpenVPN from 2.4.6 to 2.4.7.
- Upgrade OpenSSL from 1.1.0h to 1.1.1c.
- Upgrade wireguard-go library to v0.0.20190805.
- Settings format updated to `v2`.

### Fixed
- Mark CLI `bridge set state` argument as required to avoid a crash.
- The VPN service on Windows will now be restarted when it crashes.
- Retry to connect when WireGuard tunnel fails due to a bad file descriptor.

#### Linux
- Improve resolv.conf based DNS management to detect changes to file.


## [2019.6] - 2019-07-15
### Added
- Add simplified Chinese translations.


## [2019.6-beta1] - 2019-07-08
### Added
- Add a switch to turn off system notifications under Preferences in the GUI.

#### Windows
- Add migration logic to restore lost settings after major Windows update.

#### macOS
- Add the Mullvad CLI frontend and problem report CLI tool to the PATH, so it can be
  run directly from a terminal.

### Fixed
- Fix the mix of traditional and simplified Chinese. Separating them to two locales and fall back
  to English where translations are missing.

#### Windows
- Adjust network interface checks in offline detection logic. Prevents the app from being stuck
  in the offline state when the computer is in fact online.

#### Linux
- Fix some netlink packet parsing error in DNS handling.
- Improve offline check so if it fails, it always fails as online.


## [2019.5] - 2019-06-17
### Added
- Add Norwegian translations.


## [2019.5-beta1] - 2019-06-13
### Added
- Add support for roaming between connections when using wireguard.
- Allow mDNS/discover to 239.255.255.251 when local network sharing is enabled. This change fixes
  the Wi-Fi calling via iPhone when both devices are on the same network.
- Allow incoming DHCPv4 requests and outgoing responses if allow local network is enabled. Enables
  being a DHCPv4 server.
- Add GUI translations for Italian, Japanese, Dutch, Portuguese, Russian and Turkish.
- Add missing GUI translations for Czech Republic, USA and UK in the select location view.
- Add translations for the current location displayed on the main screen in the GUI.
- Allow a subset of NDP (Router solicitation, router advertisement and redirects) in the firewall.
- Add automatic Shadowsocks bridge usage. Will automatically try to obfuscate the tunnel via
  Shadowsocks after a number of failed connection attempts.
- Automatically include frontend logs in problem report when ran from CLI.

#### Linux
- Add standard window decorations to the application window.

### Changed
- Relax the allow local network rules slightly. only checking either source or destination IP field
  instead of both. They are still unroutable.
- CLI commands that are just intermediate commands, and require another level of subcommands, will
  automatically print the available subcommands, instead of an error if none is given.

### Removed
- Remove the `help` subcommand in the CLI. Instead get help with the `--help` long flag.

### Fixed
- Stop allowing the wrong IPv6 net fe02::/16 in the firewall when allow local network was enabled.
  Instead allow the correct multicast nets ff02::/16 and ff05::/16.
- Fix the regression that allowed to get past the login screen using the invalid account token.
- Fix the GUI crash caused by a dereference of the already released remote object in Electron.

#### macOS
- Raise max number of open files for the daemon to 1024. Should prevent threads from panicking.
- Fix the visual defect that resulted in a semi-transparent grey line rendered above the window.

#### Windows
- Add better offline detection.

#### Linux
- Fix `systemd-resolved` detection by better checking `/etc/resolv.conf` symlinks.
- Improve detection of whether NetworkManager is the preferred DNS solution.


## [2019.4] - 2019-05-08
This release is identical to 2019.4-beta1


## [2019.4-beta1] - 2019-05-02
### Added
- When IPv6 is enabled, get both exit IP versions from am.i.mullvad.net and show.
- Add translations for country and city names in the relay list and map.

### Fixed
- Reset the tray icon padlock to the unsecured state when losing connectivity with the daemon.

#### Windows
- Increase timeout when updating DNS settings. Should make the DNS management fail less often.
- Use dynamic naming of TAP adapter to avoid collisions with existing adapters.
- On Windows Surface devices the keyboard now shows up correctly when selecting the account
  token input field.

### Security
#### Windows
- Make the firewall rules permanent until reboot, or until the daemon removes them. Should make
  the kill switch active even if the daemon dies unexpectedly.


## [2019.3] - 2019-04-02
### Fixed
#### Windows
- Correct dependencies on installer logger plugin to resolve installation issues on Windows 7/8.


## [2019.2] - 2019-03-28
### Removed
- Remove the Mullvad OpenVPN intermediate transition CA. Used when transitioning from the old to
  the new root CA. Now the app only bundles and trust the new Mullvad root CA valid until 2028.

### Fixed
- Read the relay list from cache only if it's newer than the version bundled in the app.


## [2019.2-beta1] - 2019-03-21
### Added
- Integrate initial Shadowsocks proxy support. Accessible via CLI.
- Add initial Wireguard support on macOS and Linux. Accessible via CLI.
- Improve "Out of time" view button leading to the account website by unlocking internet access
  before opening the browser
- Add translations for German, Spanish, French, Swedish, Chinese languages

### Fixed
- Fix the potential reconnect loop in GUI, triggered by the timeout when receiving
  the initial state of the daemon.
- Fix the bug which caused the account token history to remain stale after logout.
- Fix some notifications not appearing depending on how the window is shown and hidden while the
  tunnel state changes.
- Fix DNS when using IPv6.
- Fix the bug when the "Out of time" view remained visible, even when the app managed to reconnect
  the VPN tunnel after a successful credit top-up.
- Sort the relay location list alphabetically in the GUI.

#### Linux
- Fix startup failure when network device with a hardware address that's not a MAC address is
  present.

#### Windows
- Improve error handling related to DNS management at the time of establishing the tunnel.

### Changed
- Increase the timeout to the Mullvad API from 5 to 10 seconds.

#### Linux
- Increase `NetworkManager` DBus RPC timeout from 1 second to 3 seconds.
- Improve notification look by adding application name and icon.


## [2019.1] - 2019-01-29
This release is identical to 2019.1-beta1


## [2019.1-beta1] - 2019-01-25
### Added
- Handle "block when disconnected" extra kill-switch level in the GUI, showing the disconnected
  state as blocked when appropriate and also having a toggle switch for the setting in the Advanced
  Settings screen.
- Add a drop-down warning to notify the user when the account credits are running low.
- Allow the 169.254.0.0/16 private network in addition to the other networks allowed when local
  network sharing is enabled.
- Improve the confirmation dialog when submitting a bug report without an email specified.

#### macOS
- Add a monochromatic tray icon option for the GUI.

#### Linux
- Detect if the computer is offline. If so, don't sit in a reconnect loop, instead block and show
  an error message.
- Add a toggle switch to allow the app to start minimized on Linux, so that only the tray icon is
  initially visible.

### Changed
- Disable buttons and menus that open external links when the app knows that there is no internet
  connection.
- The auto-start and auto-connect toggles in the GUI have been reworked so that auto-connect
  configures the GUI to automatically connect when it starts and so that it will only auto-connect
  on boot when both settings are set.

### Fixed
- Stop GUI from glitching during the short reconnect state.
- Dismiss notifications automatically after four seconds in all platforms.
- Fix error printed from the CLI when issuing `relay update`.
- Fix relay list update interval. Should now handle sleep better.
- Prevent GUI from sending connect commands to the daemon every time it establishes a connection to
  it. Only send connect once (if auto-connect is enabled.)
- Prevent possible reconnect loop where the GUI would indefinitely reconnect to the daemon.
- Fix the bug which enabled users to return to the login view if they went to settings while
  logging in.
- Handle in the GUI, if something external changes the account token in the daemon. I.e. triggered
  by CLI unsetting or resetting it.

#### Linux
- Fix Debian package not upgrading properly due to a bug in the post-remove script.
- Wait for NetworkManager and systemd-resolved services to start before daemon starts on platforms
  with systemd and those two services. Prevents the daemon from using the wrong DNS API.

#### Windows
- Gracefully block when TAP adapter is missing or disabled, instead of retrying to connect.

### Security
#### Linux
- Poll netfilter to verify firewall rules were added correctly. On Ubuntu 14.04 netfilter did not
  return any error, but it also ignored the rules the daemon tried to add.


## [2018.6] - 2018-12-12
This release is identical to 2018.6-beta1


## [2018.6-beta1] - 2018-12-05
### Added
- CLI command `relay update` that triggers an update of the relay list in the daemon.
- Add extra level of kill-switch called "block when disconnected". Blocks all network traffic even
  in the disconnected state. Not activated by default and can be changed via the CLI subcommand
  `block-when-disconnected`.

#### macOS
- Detect if the computer is offline. If so, don't sit in a reconnect loop, instead block and show
  an error message.
- Add ability to debug firewall rules with the `TALPID_FIREWALL_DEBUG` variable.

#### Windows
- Install tray icon in visible part of the notification area.

### Changed
- Split DNS management from Firewall management to allow restoring DNS earlier and showing more
  detailed errors to users.

### Fixed
- Cancel pending system notifications when the app becomes visible.
- Transition to connected state after all routes are configured. Avoids problems with reaching the
  internet directly after the app says it's connected.
- Disable keep alive on API RPC requests. Should stop reuse of invalid sockets after tunnel state
  changes.

#### macOS
- Fix permissions on log dir so problem-report tool has permission to read daemon logs.

#### Windows
- Use proper app id in the registry. This avoids false-positives with certain anti-virus software.
- Handle sleep/resume events to quickly restore the tunnel when the machine wakes up.
- Add default route to fix NLA issues (Microsoft Store/Office/etc say the machine is offline).
- Update installer to not rely on WMI when enumerating network adapters.
- Increase timeout waiting for OpenVPN to shut down cleanly.
- Sign the bundled openvpn.exe binary. Should make some anti-virus software complain less.


## [2018.5] - 2018-11-15
### Changed
- Replace OpenVPN root CA certificate bundled with the app to the new Mullvad root CA.

### Fixed
#### Linux
- Improve packaging on RPM based distros by re-enabling the daemon after an upgrade


## [2018.5-beta1] - 2018-11-12
### Added
- Fall back and try to connect over TCP port 443 if protocol is set to automatic and two attempts
  with UDP fail in a row. If that also fails, alternate between UDP and TCP with random ports.
- Add new system and in-app notifications to inform the user when the app becomes outdated,
  unsupported or may have security issues.
- Allow the user to view the relay in/out IP address in the GUI.
- Add OpenVPN proxy support via CLI.
- Allow DHCPv6 in the firewall.

### Fixed
- Pick new random relay for each reconnect attempt instead of just retrying with the same one.
- Make the `problem-report` tool fall back to the bundled API IP if DNS resolution fails.

#### macOS
- Correctly backup and restore search domains and other DNS settings.

#### Linux
- Disable GPU acceleration on Linux to fix App on Ubuntu 14.04 and other older distributions.
- Improve DNS management detection. Evaluates which way the system handles DNS before each new
  VPN tunnel is established instead of only on computer boot.
- Set DNS search domain when using the systemd-resolved. Makes it work on Ubuntu 18.10.

#### Windows
- Fix crash on Windows 7 when closing installer.

### Security
#### Linux
- Block all traffic to DNS servers other than the correct one in the tunnel. Stops potential DNS
  leaks when "Local network sharing" was enabled and DNS management failed.


## [2018.4] - 2018-10-16
### Fixed
- Fix so changing the OpenVPN mssfix setting triggers setting up a new tunnel with the new setting.


## [2018.4-beta3] - 2018-10-12
### Fixed
- Place Mssfix setting inside scrollable area.
- Fix so mssfix can be unset. Previously emptying the textbox did nothing.

#### Linux
- The app will have its window resized correctly when display scaling settings are changed. This
  should also fix bad window behaviour on startup.
- Fixed systemd-resolved DNS management. Skip using it as the DNS manager if it's running in
  consumer mode.


## [2018.4-beta2] - 2018-10-08
### Added
- Allow configuration of OpenVPN mssfix option with GUI (under Advanced Settings).

#### Windows
- Monitor and enforce IPv6 DNS settings on network interfaces (previously IPv4-only).

#### Linux
- Add support for DNS configuration using systemd-resolved and NetworkManager.

### Changed
- Auto-hide scrollbars on macOS only, leaving them visible on other platforms.
- Instead of showing the public IP of the device in the UI, we show the hostname of the VPN server
  the app is connected to. Or nothing if not connected anywhere.
- Passing `--connect-timeout 30` to OpenVPN to decrease the time the daemon
  will wait until it tries to reconnect again in the case of a broken TCP connection.
- Increase timeout parameter to OpenVPN from 15 to 20 seconds. Should make active VPN tunnels drop
  less frequent when on unstable networks.
- Reduce the transparency of "blocking internet" banner to increase the text readability.
- Make the quit button visible without needing to scroll down in the settings view.

#### Linux
- Move CLI binary to `/usr/bin/` as to have the CLI binary in the user's `PATH` by default.

### Removed
- Remove `--comp-lzo` argument to OpenVPN. Disables any possibility of establishing a VPN tunnel
  with compression.

### Fixed
#### Windows
- Use different method for identifying network interfaces during installation. Should solve some
  installation errors.
- Properly restore DNS settings on network interfaces. Fixes issue #352.


## [2018.4-beta1] - 2018-10-01
### Added
- Allow packets to the fe80::/10 and fe02::/16 IPv6 networks when local network sharing is enabled.
  Should allow IPv6 over the LAN, and mDNS host discovery which in turn should allow Apple AirDrop
  and Handover among other IPv6 based LAN discovery services.

#### Linux
- Add support for DNS configuration using resolvconf.

### Changed
- Logging in no longer requires a connection with the Mullvad API server.
- Replace repeated `Disconnecting` followed by `Connecting` notifications with a single
  `Reconnecting` notification.

### Fixed
- Don't temporarily show the unsecured state in the GUI when the app is reconnecting or blocking.
- Periodically update list of relays in the GUI.
- Redact IPv6 address that start or end with double colons in problem reports.
- Improve tray icon response time by disabling the double click handling.

### Security
- Prevent Electron from executing/navigating to files being drag-and-dropped onto the app GUI. This
  fixes [MUL-01-001](./audits/2018-09-24-assured-cure53.md#miscellaneous-issues)


## [2018.3] - 2018-09-17
### Changed
#### macOS
- Move the CLI binary (`mullvad`) back into the `Resources/` directory. A bug caused the app to not
  be signed if it was placed in the app root directory.

### Security
#### Windows
- Lock the installation directory to `C:\Program Files\Mullvad VPN`. This prevents potential local
  privilege escalation by ensuring all binaries executed by the `SYSTEM` user, as part of the
  Mullvad system service, are stored where unprivileged users can't modify them. This fixes
  [MUL-01-004](./audits/2018-09-24-assured-cure53.md#identified-vulnerabilities).


## [2018.3-beta1] - 2018-09-13
### Added
- Add option to enable or disable IPv6 on the tunnel interface. It's disabled by default.
- Log panics in the daemon to the log file.
- Warn in the Settings screen if a new version is available.
- Add a "blocked" state in the app that blocks the entire network and shows a message about what
  went wrong. Then it waits for user action.
- Add support for Ubuntu 14.04 and other distributions that use the Upstart init system.
- Make scrollbar thumb draggable.
- Ability to expand cities with multiple servers and configure the app to use a specific server.
- Add firewall rules allowing traffic to the SSDP/WS-discover multicast IP, 239.255.255.250, if
  local area network sharing is activated. This allows discovery of devices using these protocols.

#### macOS
- Add uninstall script that can uninstall and remove all the files installed by the app.

#### Windows
- Extend uninstaller to also remove logs, cache and optionally settings.
- Add installation log (%PROGRAMDATA%\Mullvad VPN\install.log).

### Changed
- The "Buy more credit" button is changed to open a dedicated account login page instead of one
  having a create account form first.
- The CLI command to list relays is now shorter, `mullvad relay list` instead of
  `mullvad relay list locations`.
- Replace WebSockets with Unix domain sockets/Named pipes for IPC. The location
  of the socket can be controlled with `MULLVAD_RPC_SOCKET_PATH`.
- Update the relay list if it's out of date when the daemon starts.
- Move the CLI binary (`mullvad`) on macOS and Linux up one level, so it's installed directly into
  the app installation directory instead of the `resource` directory.

### Fixed
- Fix incorrect window position when using external display.
- Don't auto-connect the daemon on start if no account token is set. This prevents the daemon from
  blocking all internet if logging out from the app.

#### Linux
- The app window is now shown in its previous location, instead of at the center of the screen.
- Remove daemon log, cache and configuration directories during full uninstallation of the app.
- Restart the daemon automatically on upgrade.
- Fix systemd unit file to support older versions of systemd (e.g., in Debian 8).

#### macOS
- Fix edge cases when window's arrow appeared misaligned and pointed to the wrong menubar item.
- Make the pkg installer kill any running GUI process after installation is done. Prevents
  accidentally running an old GUI with a newer daemon.

#### Windows
- Failing to restore DNS settings on daemon start does not make the daemon exit with an error, just
  log the error and continue.


## [2018.2] - 2018-08-13
This release is identical to 2018.2-beta3


## [2018.2-beta3] - 2018-08-09
### Added
- Create a new UI log file for every UI execution session, and preserve the log from the previous
  session.
- Account token can be copied to the clipboard by clicking on it in the account settings screen.
- Automatically scroll to selected country/city in locations view.
- Show system notifications when connection state changes and the window is not visible.
- Add launch view displayed when connecting to system service.

### Changed
- Format the expiry date and time using the system locale.
- Account tokens are now required to have at least ten digits.

#### macOS
- Rename directories for settings, logs and cache from `mullvad-daemon` to `mullvad-vpn`.

#### Windows
- Use local user directory to store system service settings and GUI electron cache, instead of the
  roaming user directory.
- Where the system service would use `%LOCALAPPDATA%\Mullvad\Mullvad VPN\` it now just uses
  `%LOCALAPPDATA%\Mullvad VPN\`

### Fixed
- Ignore empty strings as redaction requests in the problem report tool, to avoid adding redacted
  markers between every character of the log message.
- Previously logged in users won't be going through login view when restarting the app, instead
  will be taken straight to main view.


## [2018.2-beta2] - 2018-07-18
### Added
- Bundle the root CA signing the API and only trust that single one, limiting
  trust to a single root CA
- Add a unique UUID to problem reports. Makes it easier for Mullvad support staff to find reports.
- Add "auto-connect" setting in daemon, and make it configurable from CLI. Determines if the daemon
  should secure the network and start establishing a tunnel directly when it starts on boot.
- Add "auto-connect" and "auto-start" options to the application preferences view.

#### Windows
- Include version information (meta data) in executables and DLLs.
- Include manifest in daemon so it always runs with administrator privileges.
- Add sidebar graphic in installer/uninstaller.

### Changed
- App now uses statically linked OpenSSL on all platforms.
- Add OpenVPN logs at the top of the problem report instead of middle, to aid support work.
- Lower per log size limit in the problem report to 128 kiB.
- Relay list is now updated periodically automatically, not only when the daemon starts.

#### Windows
- Rename tunnel interface to "Mullvad".
- Change tunnel interface metric for both IPv4 and IPv6.

### Fixed
- Disable account input when logging in.
- Keep the user input in problem report form while the app runs, or until the report is successfully
  submitted.

#### Windows
- Hide the app icon from taskbar.
- Autohide the main window on focus loss.
- Loosen up firewall rules to allow incoming requests on tunnel interface.
- Properly stop the service, announcing errors to the system, in the event of initialization or
  runtime error.


## [2018.2-beta1] - 2018-07-02
### Added
- Refresh account expiration when account view becomes visible.
- Add `tunnel` subcommand to manage tunnel specific options in the CLI.
- Add support for passing the `--mssfix` argument to OpenVPN tunnels.
- Add details to mullvad CLI interface error for when it doesn't trust the RPC file.
- Include the last two OpenVPN logs in problem reports instead of only the last.
- Prevent two instances of the daemon to run at the same time.
- Add CLI command for fetching latest app versions and verifies whether the running version is
  supported.
- Add `version` subcommand in the CLI to show information about current versions.
- Add a flag to daemon to print log entries to standard output without timestamps.
- Filter out and ignore DNS lookup results for api.mullvad.net that are bogus (private etc.)
- Bundle the Mullvad API IP address with the app and introduce a disk cache fallback method for
  when DNS resolution fails.
- Automatic rotation of the daemon log. The existing log is renamed to `daemon.old.log` on daemon
  startup.
- Add `status listen` subcommand in the CLI to continuously monitor the tunnel state.
- Log errors present in initialization sequence to the log file.

#### macOS
- Add colors to terminal output.
- Warn if daemon is running as a non-root user.
- Make the pkg installer uninstall any `<=2018.1` version of the app before installing itself.

### Changed
- Changed "Contact support" label to "Report a problem" in settings menu
- Change all occurrences of "MullvadVPN" into "Mullvad VPN", this affects
  paths and window captions etc.
- Improve account token hint to be the same length as an expected token.
- Update `problem-report` binary to automatically collect log files in predefined known Mullvad log
  directories.
- Replaced previously bundled OpenVPN 2.4.4 with statically linked 2.4.6 version containing
  Mullvad patches for faster connect and other improvements.
- Increase the OpenVPN receive and send buffers from 524288 to 1048576 bytes (1MiB).
- Make the log, cache, settings and RPC address directories configurable via the following
  environment variables: `MULLVAD_LOG_DIR`, `MULLVAD_CACHE_DIR`, `MULLVAD_SETTINGS_DIR` and
  `MULLVAD_RPC_ADDRESS_PATH`.

#### macOS
- The installer changed from dmg to pkg format.
- The daemon is installed as a launchd daemon and started on install and on boot.
- Move daemon logs to `/var/log/mullvad-daemon/`, settings to `/etc/mullvad-daemon/` and cache to
  `/var/root/Library/Caches/mullvad-daemon/`.

### Removed
- Remove the `shutdown` command from the CLI.

### Fixed
- Fix scroll flickering.
- Fix bug in account input field that advanced the cursor to the end regardless its prior position.
- Redact all 16 digit numbers from problem report logs. Extra safety against accidentally sending
  account numbers.
- Fix OpenVPN plugin search directory to be the installation directory.
- Reduce RPC timeout to Mullvad API server.
- Fix OpenVPN warning about usage of AES-256-CBC cipher.
- Fix "Out of time" screen status icon position.
- If necessary, create parent directories for RPC connection info file and tunnel log.
- Fix error message when attempting to login when the daemon isn't running .


## [2018.1] - 2018-03-01
### Changed
- Redact all account numbers in the account number history from problem reports instead of only the
  currently logged in one.

### Fixed
- Increase a timeout for problem report collection to fix a timeout error on slower machines.
- Fix a memory leak in the problem report collection routine.
- Fix an issue when viewing a problem report brought up a dialog to choose the application to open
  the file.


## [2018.1-beta10] - 2018-02-13
### Added
- Show the app version in the settings view.

### Changed
- Require confirmation when sending problem reports without an email address.

### Fixed
- Fix erroneous styles in the settings view.

### Security
- Update the CRL with newly revoked server certificates.


## [2018.1-beta9] - 2018-01-30
### Added
- Uses the https://am.i.mullvad.net/ service to figure out location and public IP of the device.
  The app then shows this information in the unsecured state.
- Argument to the daemon, `--resource-dir <path>`, that allows customizing where it will look for
  needed resource files.
- A very stylish map now indicates where you are connecting through.

### Fixed
- Fixed a bug where the problem report tool would redact some things in the logs which were not
  IPv6 addresses, but looked like ones.
- Show a better error message when api.mullvad.net is unreachable.
- Fix bug getting daemon state on frontend start instead of assuming it.


## [2018.1-beta8] - 2018-01-09
### Added
- "Allow LAN" setting that configures if the app should allow communication to the LAN (private
  networks: 10/8, 192.168/16 and 172.16/12) while the app is in the secured state.
- The app can now be used to connect to all our servers rather than a smaller subset. The list
  of servers is automatically updated when the app starts.
- The location selector now shows if the country or city has any active servers.

### Changed
- The tray icon now indicates whether the app is allowing traffic outside the tunnel or not. If the
  app blocks traffic because the tunnel is not connected the tray icon will indicate this with a
  green lock with a red dot.
- While connecting, a message telling the user that internet access is blocked is shown.
- Default to selecting servers in Sweden to increase the likelihood of a fast and stable connection.
- Scrollbars will automatically hide when not scrolling.

### Removed
- Remove the unsafe Camellia and Seed ciphers from the list of allowed OpenVPN ciphers.


## [2017.1-beta7] - 2017-12-13
### Added
- Buffer size and fast-io parameters to OpenVPN. Can double the speed on high latency connections.
- Download a list of our current servers on startup, instead of having a bundled list of servers in
  the app that does not receive updates.
- Backup account numbers in a file so that they are harder to lose.
- Include the OpenVPN log in the problem report. IP addresses and MAC addresses are redacted before
  the logs are sent.

### Fixed
- Hold off notifying the frontend of the 'unsecure' state until the VPN tunnel is actually
  completely disconnected.
- Show the VPN GUI on all macOS workspaces, not only the one where it was started.

### Changed
- Renamed daemon binary from `mullvadd` to `mullvad-daemon`.

### Security
- DNS leak found when using redirect firewall rules and a custom DNS forwarder. Replaced all of that
  with strict DNS blocking firewall rules and SystemConfiguration integration where DNS settings are
  injected to the operating system settings and constantly monitored for external changes.


## [2017.1-beta6] - 2017-11-09
### Added
- Possibility to shut down the daemon via an RPC call.
- Problem reports, for collecting and sending app logs to Mullvad support. This is fully opt-in
  and must be triggered by the user.
- Possibility to change between UDP and TCP as well as select port for OpenVPN to use.
- Possibility to copy the account number in the field where it's displayed in the GUI.

### Changed
- Escape shell arguments better in both backend daemon and GUI.
- Rename the macOS PF firewall anchor created by the program to "mullvad".
- Change settings format from toml to json. To enable storing more advanced settings types.

### Fixed
- Shut down the backend daemon when quitting the app from the GUI. It was previously kept alive.
- Sign the macOS binaries with SHA1 in addition to SHA256. Enables running on 10.9 and 10.10.


## [2017.1-beta5] - 2017-10-17
### Changed
- Upgrade the OpenVPN plugin to reduce risk of panics

### Fixed
- Change log level to reduce log file size
- Introduce minimum delay between failed VPN tunnel connections, to reduce load on the computer in
  special cases

### Security
- Authenticate RPC connections towards the backend
- Reject revoked server certificates

## [2017.1-beta4] - 2017-10-05
Nothing of interest

## [2017.1-beta3] - 2017-10-05
### Added
- Automatically secure connection on login

### Changed
- Upgrade JSON-RPC library for more stable communication to our account server
- Remove the auto-secure setting
- Show the destination country while securing the connection
- Clean up the server list

### Fixed
- No longer clear the account token input field when navigating to and from the settings
- Show the main UI window on start when the user is not logged in

## [2017.1-beta2] - 2017-09-27
### Added
- Support for removing the account number from the CLI.

### Changed
- Improved logging in the frontend in case of backend communication failure.

### Fixed
- Fix logout bug not removing the account number correctly.
- Don't show city and country in the frontend when tunnel is not connected.
- Don't try to automatically establish a tunnel from the frontend if the login failed.


## [2017.1-beta1] - 2017-09-27
### Added
- Initial closed beta release. Can set up a tunnel and protect against leaks on macOS.<|MERGE_RESOLUTION|>--- conflicted
+++ resolved
@@ -27,14 +27,6 @@
   dropped packets and does not take fragmentation into account.
 - Add ability to import server IP overrides in GUI.
 
-<<<<<<< HEAD
-=======
-### Changed
-- Change default obfuscation setting to `auto`.
-- Migrate obfuscation settings for existing users from `off` to `auto`.
-- Allow NDP packets from/to non link-local IPv6.
-
->>>>>>> cb93d62b
 #### Android
 - Add support for all screen orientations.
 - Add toggle for enabling or disabling split tunneling.
@@ -46,6 +38,7 @@
 ### Changed
 - Change default obfuscation setting to `auto`.
 - Migrate obfuscation settings for existing users from `off` to `auto`.
+- Allow NDP packets from/to non link-local IPv6.
 
 #### Android
 - Migrate to Compose Navigation which also improves screen transition animations.
